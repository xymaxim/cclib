# This file is part of cclib (http://cclib.sf.net), a library for parsing
# and interpreting the results of computational chemistry packages.
#
# Copyright (C) 2006, the cclib development team
#
# The library is free software, distributed under the terms of
# the GNU Lesser General Public version 2.1 or later. You should have
# received a copy of the license along with cclib. You can also access
# the full license online at http://www.gnu.org/copyleft/lgpl.html.

<<<<<<< HEAD
__revision__ = "$Revision$"

from PyQt4 import QtGui, QtCore
=======
from PyQt4 import QtGui,QtCore
>>>>>>> f32901a9


class Qt4Progress(QtGui.QProgressDialog):

    def __init__(self, title, parent=None):

        QtGui.QProgressDialog.__init__(self, title, QtCore.QString(), 0, 100, parent)

        self.nstep = 0
        self.text = None
        self.loop = QtCore.QEventLoop(self)
        self.setWindowTitle(title)
        self.setRange(0, 100)
        self.setLabelText("Parsing...")

    def update(self, step, text=None):

        if text:
            self.setLabelText(text)
        self.setValue(step)
        self.loop.processEvents(QtCore.QEventLoop.AllEvents)

if __name__ == "__main__":
    """ An example of the Qt4 progress use. """

    import sys, logging
    from cclib.parser import ccopen

    app = QtGui.QApplication(sys.argv)
    dialog = Qt4Progress("Parsing %s..." % sys.argv[1])
    parser = ccopen(sys.argv[1], dialog.update, loglevel=logging.CRITICAL)
    data = parser.parse()

    sys.exit(app.exec_())
<|MERGE_RESOLUTION|>--- conflicted
+++ resolved
@@ -8,13 +8,7 @@
 # received a copy of the license along with cclib. You can also access
 # the full license online at http://www.gnu.org/copyleft/lgpl.html.
 
-<<<<<<< HEAD
-__revision__ = "$Revision$"
-
 from PyQt4 import QtGui, QtCore
-=======
-from PyQt4 import QtGui,QtCore
->>>>>>> f32901a9
 
 
 class Qt4Progress(QtGui.QProgressDialog):
