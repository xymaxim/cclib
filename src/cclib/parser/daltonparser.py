# -*- coding: utf-8 -*-
#
# This file is part of cclib (http://cclib.github.io), a library for parsing
# and interpreting the results of computational chemistry packages.
#
# Copyright (C) 2006-2015, the cclib development team
#
# The library is free software, distributed under the terms of
# the GNU Lesser General Public version 2.1 or later. You should have
# received a copy of the license along with cclib. You can also access
# the full license online at http://www.gnu.org/copyleft/lgpl.html.

"""Parser for DALTON output files"""


from __future__ import print_function

import numpy


from . import logfileparser
from . import utils


class DALTON(logfileparser.Logfile):
    """A DALTON log file."""

    def __init__(self, *args, **kwargs):

        # Call the __init__ method of the superclass
        super(DALTON, self).__init__(logname="DALTON", *args, **kwargs)

    def __str__(self):
        """Return a string representation of the object."""
        return "DALTON log file %s" % (self.filename)

    def __repr__(self):
        """Return a representation of the object."""
        return 'DALTON("%s")' % (self.filename)

    def normalisesym(self, label):
        """Normalise the symmetries used by DALTON."""

        # It appears that DALTON is using the correct labels.
        return label

    def before_parsing(self):

        # Used to decide whether to wipe the atomcoords clean.
        self.firststdorient = True

    def parse_geometry(self, lines):
        """Parse DALTON geometry lines into an atomcoords array."""

        coords = []
        for lin in lines:

            # Without symmetry there are simply four columns, and with symmetry
            # an extra label is printed after the atom type.
            cols = lin.split()
            if cols[1][0] == "_":
                xyz = cols[2:]
            else:
                xyz = cols[1:]

            # The assumption is that DALTON always print in atomic units.
            xyz = [utils.convertor(float(x), 'bohr', 'Angstrom') for x in xyz]
            coords.append(xyz)

        return coords

    def extract(self, inputfile, line):
        """Extract information from the file object inputfile."""

        # This section at the start of geometry optimization jobs gives us information
        # about optimization targets (geotargets) and possibly other things as well.
        # Notice how the number of criteria required to converge is set to 2 here,
        # but this parameter can (probably) be tweaked in the input.
        #
        # Chosen parameters for *OPTIMI :
        # -------------------------------
        #
        # Default 1st order method will be used:   BFGS update.
        # Optimization will be performed in redundant internal coordinates (by default).
        # Model Hessian will be used as initial Hessian.
        # The model Hessian parameters of Roland Lindh will be used.
        #
        #
        # Trust region method will be used to control step (default).
        #
        # Convergence threshold for gradient set to :      1.00D-04
        # Convergence threshold for energy set to   :      1.00D-06
        # Convergence threshold for step set to     :      1.00D-04
        # Number of convergence criteria set to     :   2
        #
        if line.strip()[:25] == "Convergence threshold for":

            if not hasattr(self, 'geotargets'):
                self.geotargets = []
                self.geotargets_names = []

            target = self.float(line.split()[-1])
            name = line.strip()[25:].split()[0]

            self.geotargets.append(target)
            self.geotargets_names.append(name)

        # This is probably the first place where atomic symmetry labels are printed,
        # somewhere afer the SYMGRP point group information section. We need to know
        # which atom is in which symmetry, since this influences how some things are
        # print later on. We can also get some generic attributes along the way.
        #
        #                                 Isotopic Masses
        #                                 ---------------
        #
        #                           C   _1     12.000000
        #                           C   _2     12.000000
        #                           C   _1     12.000000
        #                           C   _2     12.000000
        #                           ...
        #
        # Note that often, when there is no symmetry, there are only two columns here.
        #
        if line.strip() == "Isotopic Masses":

            self.skip_lines(inputfile, ['d', 'b'])

            atomnos = []
            symmetry_atoms = []
            atommasses = []

            line = next(inputfile)
            while line.strip():
                cols = line.split()
                atomnos.append(self.table.number[cols[0]])
                if len(cols) == 3:
                    symmetry_atoms.append(line.split()[1])
                    atommasses.append(float(line.split()[2]))
                else:
                    atommasses.append(float(line.split()[1]))
                line = next(inputfile)

            self.set_attribute('atomnos', atomnos)
            self.set_attribute('atommasses', atommasses)

            # Save this for later if there were any labels.
            if symmetry_atoms:
                self.symmetry_atoms = symmetry_atoms

        # This section is close to the beginning of the file, and can be used
        # to parse natom, nbasis and atomnos. Note that DALTON operates on the
        # idea of atom type, which are not necessarily unique.
        #
        #  Atoms and basis sets
        #  --------------------
        #
        #  Number of atom types :    6
        #  Total number of atoms:   20
        #
        #  Basis set used is "STO-3G" from the basis set library.
        #
        #  label    atoms   charge   prim   cont     basis
        #  ----------------------------------------------------------------------
        #  C           6    6.0000    15     5      [6s3p|2s1p]
        #  H           4    1.0000     3     1      [3s|1s]
        #  C           2    6.0000    15     5      [6s3p|2s1p]
        #  H           2    1.0000     3     1      [3s|1s]
        #  C           2    6.0000    15     5      [6s3p|2s1p]
        #  H           4    1.0000     3     1      [3s|1s]
        #  ----------------------------------------------------------------------
        #  total:     20   70.0000   180    60
        #  ----------------------------------------------------------------------
        #
        #  Threshold for neglecting AO integrals:  1.00D-12
        #
        if line.strip() == "Atoms and basis sets":

            self.skip_lines(inputfile, ['d', 'b'])

            line = next(inputfile)
            assert "Number of atom types" in line
            self.ntypes = int(line.split()[-1])

            line = next(inputfile)
            assert "Total number of atoms:" in line
            self.set_attribute("natom", int(line.split()[-1]))

            self.skip_lines(inputfile, ['b', 'basisname', 'b'])

            line = next(inputfile)
            cols = line.split()
            iatoms = cols.index('atoms')
            icharge = cols.index('charge')
            icont = cols.index('cont')

            self.skip_line(inputfile, 'dashes')

            atomnos = []
            atombasis = []
            nbasis = 0
            for itype in range(self.ntypes):
                line = next(inputfile)
                cols = line.split()
                atoms = int(cols[iatoms])
                charge = float(cols[icharge])
                assert int(charge) == charge
                charge = int(charge)
                cont = int(cols[icont])
                for at in range(atoms):
                    atomnos.append(charge)
                    atombasis.append(list(range(nbasis, nbasis + cont)))
                    nbasis += cont
            self.set_attribute('atomnos', atomnos)
            self.set_attribute('atombasis', atombasis)

        # Since DALTON sometimes uses symmetry labels (Ag, Au, etc.) and sometimes
        # just the symmetry group index, we need to parse and keep a mapping between
        # these two for later use.
        #
        #  Symmetry Orbitals
        #  -----------------
        #
        #  Number of orbitals in each symmetry:          25    5   25    5
        #
        #
        #  Symmetry  Ag ( 1)
        #
        #    1     C        1s         1 +    2
        #    2     C        1s         3 +    4
        # ...
        #
        if line.strip() == "Symmetry Orbitals":

            self.skip_lines(inputfile, ['d', 'b'])

            line = inputfile.next()
            self.symcounts = [int(c) for c in line.split()[6:]]

            self.symlabels = []
            for sc in self.symcounts:

                self.skip_lines(inputfile, ['b', 'b'])

                # If the number of orbitals for a symmetry is zero, the printout
                # is different (see MP2 unittest logfile for an example).
                line = inputfile.next()

                if sc == 0:
                    assert "No orbitals in symmetry" in line
                else:
                    assert line.split()[0] == "Symmetry"
                    self.symlabels.append(line.split()[1])
                    self.skip_line(inputfile, 'blank')
                    for i in range(sc):
                        orbital = inputfile.next()

        #      Wave function specification
        #      ============================
        # @    Wave function type        >>> KS-DFT <<<
        # @    Number of closed shell electrons          70
        # @    Number of electrons in active shells       0
        # @    Total charge of the molecule               0
        #
        # @    Spin multiplicity and 2 M_S                1         0
        # @    Total number of symmetries                 4 (point group: C2h)
        # @    Reference state symmetry                   1 (irrep name : Ag )
        #
        #     This is a DFT calculation of type: B3LYP
        # ...
        #
        if "@    Total charge of the molecule" in line:
            self.set_attribute("charge", int(line.split()[-1]))
        if "@    Spin multiplicity and 2 M_S                1         0" in line:
            self.set_attribute("mult", int(line.split()[-2]))

        #     Orbital specifications
        #     ======================
        #     Abelian symmetry species          All |    1    2    3    4
        #                                           |  Ag   Au   Bu   Bg
        #                                       --- |  ---  ---  ---  ---
        #     Total number of orbitals           60 |   25    5   25    5
        #     Number of basis functions          60 |   25    5   25    5
        #
        #      ** Automatic occupation of RKS orbitals **
        #
        #      -- Initial occupation of symmetries is determined from extended Huckel guess.
        #      -- Initial occupation of symmetries is :
        # @    Occupied SCF orbitals              35 |   15    2   15    3
        #
        #     Maximum number of Fock   iterations      0
        #     Maximum number of DIIS   iterations     60
        #     Maximum number of QC-SCF iterations     60
        #     Threshold for SCF convergence     1.00D-05
        #     This is a DFT calculation of type: B3LYP
        # ...
        #
        if "Total number of orbitals" in line:
            # DALTON 2015 adds a @ in front of number of orbitals
            index = 4
            if "@" in line:
                index = 5
            self.set_attribute("nbasis", int(line.split()[index]))
        if "@    Occupied SCF orbitals" in line and not hasattr(self, 'homos'):
            temp = line.split()
            homos = int(temp[4])
            self.set_attribute('homos', [homos-1]) # it is the index (python counting, so -1)
        if "Threshold for SCF convergence" in line:
            if not hasattr(self, "scftargets"):
                self.scftargets = []
            scftarget = self.float(line.split()[-1])
            self.scftargets.append([scftarget])

        #  *********************************************
        #  ***** DIIS optimization of Hartree-Fock *****
        #  *********************************************
        #
        #  C1-DIIS algorithm; max error vectors =    8
        #
        #  Automatic occupation of symmetries with  70 electrons.
        #
        #  Iter     Total energy    Error norm  Delta(E)    SCF occupation
        #  -----------------------------------------------------------------------------
        #       K-S energy, electrons, error :    -46.547567739269  69.9999799123   -2.01D-05
        # @  1  -381.645762476       4.00D+00  -3.82D+02    15   2  15   3
        #       Virial theorem: -V/T =      2.008993
        # @      MULPOP C   _1  0.15; C   _2  0.15; C   _1  0.12; C   _2  0.12; C   _1  0.11; C   _2  0.11; H   _1 -0.15; H   _2 -0.15; H   _1 -0.14; H   _2 -0.14;
        # @             C   _1  0.23; C   _2  0.23; H   _1 -0.15; H   _2 -0.15; C   _1  0.08; C   _2  0.08; H   _1 -0.12; H   _2 -0.12; H   _1 -0.13; H   _2 -0.13;
        #  -----------------------------------------------------------------------------
        #       K-S energy, electrons, error :    -46.647668038900  69.9999810430   -1.90D-05
        # @  2  -381.949410128       1.05D+00  -3.04D-01    15   2  15   3
        #       Virial theorem: -V/T =      2.013393
        # ...
        #
        # With and without symmetry, the "Total energy" line is shifted a little.
        if "Iter" in line and "Total energy" in line:

            iteration = 0
            converged = False
            values = []
            if not hasattr(self, "scfvalues"):
                self.scfvalues = []

            while not converged:

                line = next(inputfile)

                # each iteration is bracketed by "-------------"
                if "-------------------" in line:
                    iteration += 1
                    continue

                # the first hit of @ n where n is the current iteration
                strcompare = "@{0:>3d}".format(iteration)
                if strcompare in line:
                    temp = line.split()
                    val = self.float(temp[3])
                    values.append([val])

                if line[0] == "@" and "converged in" in line:
                    converged = True

            # It seems DALTON does change the SCF convergence criteria during a
            # geometry optimization, but also does not print them. So, assume they
            # are unchanged and copy the initial values after the first step. However,
            # it would be good to check up on this - perhaps it is possible to print.
            self.scfvalues.append(values)
            if len(self.scfvalues) > 1:
                self.scftargets.append(self.scftargets[-1])

        # DALTON organizes the energies by symmetry, so we need to parse first,
        # and then sort the energies (and labels) before we store them.
        #
        # The formatting varies depending on RHF/DFT and/or version. Here is
        # an example from a DFT job:
        #
        #  *** SCF orbital energy analysis ***
        #
        #  Only the five lowest virtual orbital energies printed in each symmetry.
        #
        #  Number of electrons :   70
        #  Orbital occupations :   15    2   15    3
        #
        #  Sym       Kohn-Sham orbital energies
        #
        # 1 Ag    -10.01616533   -10.00394288   -10.00288640   -10.00209612    -9.98818062
        #          -0.80583154    -0.71422407    -0.58487249    -0.55551093    -0.50630125
        # ...
        #
        # Here is an example from an RHF job that only has symmetry group indices:
        #
        #  *** SCF orbital energy analysis ***
        #
        #  Only the five lowest virtual orbital energies printed in each symmetry.
        #
        #  Number of electrons :   70
        #  Orbital occupations :   15    2   15    3
        #
        #  Sym       Hartree-Fock orbital energies
        #
        #   1    -11.04052518   -11.03158921   -11.02882211   -11.02858563   -11.01747921
        #         -1.09029777    -0.97492511    -0.79988247    -0.76282547    -0.69677619
        # ...
        #
        if "*** SCF orbital energy analysis ***" in line:

            # to get ALL orbital energies, the .PRINTLEVELS keyword needs
            # to be at least 0,10 (up from 0,5). I know, obvious, right?
            # this, however, will conflict with the scfvalues output that
            # changes into some weird form of DIIS debug output.

            mosyms = []
            moenergies = []

            self.skip_line(inputfile, 'blank')
            line = next(inputfile)

            # There is some extra text between the section header and
            # the number of electrons for open-shell calculations.
            while "Number of electrons" not in line:
                line = next(inputfile)
            nelectrons = int(line.split()[-1])

            line = next(inputfile)
            occupations = [int(o) for o in line.split()[3:]]
            nsym = len(occupations)

            self.skip_lines(inputfile, ['b', 'header', 'b'])

            # now parse nsym symmetries
            for isym in range(nsym):

                # For unoccupied symmetries, nothing is printed here.
                if occupations[isym] == 0:
                    continue

                # When there are exactly five energies printed (on just one line), it seems
                # an extra blank line is printed after a block.
                line = next(inputfile)
                if not line.strip():
                    line = next(inputfile)
                cols = line.split()

                # The first line has the orbital symmetry information, but sometimes
                # it's the label and sometimes it's the index. There are always five
                # energies per line, though, so we can deduce if we have the labels or
                # not just the index. In the latter case, we depend on the labels
                # being read earlier into the list `symlabels`.
                if 'A' in cols[1] or 'B' in cols[1]:
                    sym = self.normalisesym(cols[1])
                    energies = [float(t) for t in cols[2:]]
                else:
                    sym = self.normalisesym(self.symlabels[int(cols[0]) - 1])
                    energies = [float(t) for t in cols[1:]]

                while len(energies) > 0:
                    moenergies.extend(energies)
                    mosyms.extend(len(energies)*[sym])
                    line = next(inputfile)
                    energies = [float(col) for col in line.split()]

            # now sort the data about energies and symmetries. see the following post for the magic
            # http://stackoverflow.com/questions/19339/a-transpose-unzip-function-in-python-inverse-of-zip
            sdata = sorted(zip(moenergies, mosyms), key=lambda x: x[0])
            moenergies, mosyms = zip(*sdata)

            self.moenergies = [[]]
            self.moenergies[0] = [utils.convertor(moenergy, 'hartree', 'eV') for moenergy in moenergies]
            self.mosyms = [[]]
            self.mosyms[0] = mosyms

            if not hasattr(self, "nmo"):
                self.nmo = self.nbasis
                if len(self.moenergies[0]) != self.nmo:
                    self.set_attribute('nmo', len(self.moenergies[0]))

            #self.mocoeffs = [numpy.zeros((self.nmo, self.nbasis), "d")]

        #                       .-----------------------------------.
        #                       | >>> Final results from SIRIUS <<< |
        #                       `-----------------------------------'
        #
        #
        # @    Spin multiplicity:           1
        # @    Spatial symmetry:            1 ( irrep  Ag  in C2h )
        # @    Total charge of molecule:    0
        #
        # @    Final DFT energy:           -382.050716652387
        # @    Nuclear repulsion:           445.936979976608
        # @    Electronic energy:          -827.987696628995
        #
        # @    Final gradient norm:           0.000003746706
        # ...
        #
        if "Final DFT energy" in line or "Final HF energy" in line:
            if not hasattr(self, "scfenergies"):
                self.scfenergies = []
            temp = line.split()
            self.scfenergies.append(utils.convertor(float(temp[-1]), "hartree", "eV"))

        if "@   = MP2 second order energy" in line:
            energ = utils.convertor(float(line.split()[-1]), 'hartree', 'eV')
            if not hasattr(self, "mpenergies"):
                self.mpenergies = []
            self.mpenergies.append([])
            self.mpenergies[-1].append(energ)

        if "Total energy CCSD(T)" in line:
            energ = utils.convertor(float(line.split()[-1]), 'hartree', 'eV')
            if not hasattr(self, "ccenergies"):
                self.ccenergies = []
            self.ccenergies.append(energ)

        # The molecular geometry requires the use of .RUN PROPERTIES in the input.
        # Note that the second column is not the nuclear charge, but the atom type
        # index used internally by DALTON.
        #
        #                             Molecular geometry (au)
        #                             -----------------------
        #
        # C   _1     1.3498778652            2.3494125195            0.0000000000
        # C   _2    -1.3498778652           -2.3494125195            0.0000000000
        # C   _1     2.6543517307            0.0000000000            0.0000000000
        # ...
        #
        if "Molecular geometry (au)" in line:

            if not hasattr(self, "atomcoords"):
                self.atomcoords = []

            if self.firststdorient:
                self.firststdorient = False

            self.skip_lines(inputfile, ['b' ,'b'])

            lines = [next(inputfile) for i in range(self.natom)]
            atomcoords = self.parse_geometry(lines)
            self.atomcoords.append(atomcoords)

        # During geometry optimizations the geometry is printed in the section
        # that is titles "Optimization Control Center". Note that after an optimizations
        # finishes, DALTON normally runs another "static property section (ABACUS)",
        # so the final geometry will be repeated in atomcoords.
        #
        #                                Next geometry (au)
        #                                ------------------
        #
        # C   _1     1.3203201560            2.3174808341            0.0000000000
        # C   _2    -1.3203201560           -2.3174808341            0.0000000000
        # ...
        if line.strip() == "Next geometry (au)":

            self.skip_lines(inputfile, ['d', 'b'])

            lines = [next(inputfile) for i in range(self.natom)]
            coords = self.parse_geometry(lines)
            self.atomcoords.append(coords)

        # This section contains data for optdone and geovalues, although we could use
        # it to double check some atttributes that were parsed before.
        #
        #                             Optimization information
        #                             ------------------------
        #
        # Iteration number               :       4
        # End of optimization            :       T 
        # Energy at this geometry is     :    -379.777956
        # Energy change from last geom.  :      -0.000000
        # Predicted change               :      -0.000000
        # Ratio, actual/predicted change :       0.952994
        # Norm of gradient               :       0.000058
        # Norm of step                   :       0.000643
        # Updated trust radius           :       0.714097
        # Total Hessian index            :       0
        #
        if line[29:53] == "Optimization information":

<<<<<<< HEAD
            self.skip_lines(inputfile, ['d', 'b', 'iteration number'])

=======
            self.skip_lines(inputfile, ['d', 'b'])

            line = next(inputfile)
            assert 'Iteration number' in line
            iteration = int(line.split()[-1])
            
>>>>>>> 158c3be1
            line = next(inputfile)
            assert 'End of optimization' in line
            if not hasattr(self, 'optdone'):
                self.optdone = []
            self.optdone.append(line.split()[-1] == 'T')

            # We need a way to map between lines here and the targets stated at the
            # beginning of the file in 'Chosen parameters for *OPTIMI (see above),
            # and this dictionary facilitates that. The keys are target names parsed
            # in that initial section after input processing, and the values are
            # substrings that should appear in the lines in this section. Make an
            # exception for the energy at iteration zero where there is no gradient,
            # and take the total energy for geovalues.
            targets_labels = {
                'gradient': 'Norm of gradient',
                'energy': 'Energy change from last',
                'step': 'Norm of step',
            }
            values = [numpy.nan] * len(self.geotargets)
            while line.strip():
                if iteration == 0 and "Energy at this geometry" in line:
                    index = self.geotargets_names.index('energy')
                    values[index] = self.float(line.split()[-1])
                for tgt, lbl in targets_labels.items():
                    if lbl in line and tgt in self.geotargets_names:
                        index = self.geotargets_names.index(tgt)
                        values[index] = self.float(line.split()[-1])
                line = next(inputfile)

            # If we're missing something above, throw away the partial geovalues since
            # we don't want artificial NaNs getting into cclib. Instead, fix the dictionary
            # to make things work.
            if not numpy.nan in values:
                if not hasattr(self, 'geovalues'):
                    self.geovalues = []
                self.geovalues.append(values)

        # -------------------------------------------------
        # extract the center of mass line
        if "Center-of-mass coordinates (a.u.):" in line:
            temp = line.split()
            reference = [utils.convertor(float(temp[i]), "bohr", "Angstrom") for i in [3, 4, 5]]
            if not hasattr(self, 'moments'):
                self.moments = [reference]

        # -------------------------------------------------
        # Extract the dipole moment
        if "Dipole moment components" in line:
            dipole = numpy.zeros(3)
            line = next(inputfile)
            line = next(inputfile)
            line = next(inputfile)
            if not "zero by symmetry" in line:
                line = next(inputfile)

                line = next(inputfile)
                temp = line.split()
                for i in range(3):
                    dipole[i] = float(temp[2])  # store the Debye value
            if hasattr(self, 'moments'):
                self.moments.append(dipole)


        # TODO:
        # aonames
        # aooverlaps
        # atombasis
        # atomcharges
        # atomcoords
        # atommasses
        # atomnos
        # atomspins
        # charge
        # ccenergies
        # coreelectrons
        # enthalpy
        # entropy
        # etenergies
        # etoscs
        # etrotats
        # etsecs
        # etsyms
        # freeenergy
        # gbasis
        # geotargets
        # geovalues
        # grads
        # hessian
        # homos
        # mocoeffs
        # moenergies
        # moments
        # mosyms
        # mult
        # natom
        # nbasis
        # nmo
        # nocoeffs
        # nooccnos
        # optdone
        # scancoords
        # scanenergies
        # scannames
        # scanparm
        # scfenergies
        # scftargets
        # scfvalues
        # temperature
        # vibanharms
        # vibdisps
        # vibfreqs
        # vibirs
        # vibramans
        # vibsyms

        # N/A:
        # fonames
        # fooverlaps
        # fragnames
        # frags



if __name__ == "__main__":
    import doctest, daltonparser, sys
    if len(sys.argv) == 1:
        doctest.testmod(daltonparser, verbose=False)

    if len(sys.argv) >= 2:
        parser = daltonparser.DALTON(sys.argv[1])
        data = parser.parse()

    if len(sys.argv) > 2:
        for i in range(len(sys.argv[2:])):
            if hasattr(data, sys.argv[2 + i]):
                print(getattr(data, sys.argv[2 + i]))<|MERGE_RESOLUTION|>--- conflicted
+++ resolved
@@ -574,17 +574,11 @@
         #
         if line[29:53] == "Optimization information":
 
-<<<<<<< HEAD
-            self.skip_lines(inputfile, ['d', 'b', 'iteration number'])
-
-=======
             self.skip_lines(inputfile, ['d', 'b'])
 
             line = next(inputfile)
             assert 'Iteration number' in line
             iteration = int(line.split()[-1])
-            
->>>>>>> 158c3be1
             line = next(inputfile)
             assert 'End of optimization' in line
             if not hasattr(self, 'optdone'):
