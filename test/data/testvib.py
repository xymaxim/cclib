# -*- coding: utf-8 -*-
#
# Copyright (c) 2017, the cclib development team
#
# This file is part of cclib (http://cclib.github.io) and is distributed under
# the terms of the BSD 3-Clause License.

"""Test logfiles with vibration output in cclib"""

import os
import unittest

from skip import skipForParser


__filedir__ = os.path.realpath(os.path.dirname(__file__))


class GenericIRTest(unittest.TestCase):
    """Generic vibrational frequency unittest"""

    # Unit tests should normally give this value for the largest IR intensity.
    max_IR_intensity = 100

    @skipForParser('Turbomole','The parser is still being developed so we skip this test')
    def setUp(self):
        """Initialize the number of vibrational frequencies on a per molecule basis"""
        self.numvib = 3*len(self.data.atomnos) - 6

    @skipForParser('Turbomole','The parser is still being developed so we skip this test')
    def testvibdisps(self):
        """Are the dimensions of vibdisps consistent with numvib x N x 3"""
        self.assertEqual(len(self.data.vibfreqs), self.numvib)
        self.assertEqual(self.data.vibdisps.shape,
                         (self.numvib, len(self.data.atomnos), 3))

    @skipForParser('Turbomole','The parser is still being developed so we skip this test')
    def testlengths(self):
        """Are the lengths of vibfreqs and vibirs (and if present, vibsyms) correct?"""
        self.assertEqual(len(self.data.vibfreqs), self.numvib)
        if hasattr(self.data, 'vibirs'):
            self.assertEqual(len(self.data.vibirs), self.numvib)
        if hasattr(self.data, 'vibsyms'):
            self.assertEqual(len(self.data.vibsyms), self.numvib)

    @skipForParser('Turbomole','The parser is still being developed so we skip this test')
    def testfreqval(self):
        """Is the highest freq value 3630 +/- 200 cm-1?"""
        self.assertAlmostEqual(max(self.data.vibfreqs), 3630, delta=200)

<<<<<<< HEAD
    @skipForParser('Psi', 'Psi cannot print IR intensities')
    @skipForParser('Turbomole','The parser is still being developed so we skip this test')
=======
    @skipForParser('Psi4', 'Psi cannot print IR intensities')
>>>>>>> 4555490a
    def testirintens(self):
        """Is the maximum IR intensity 100 +/- 10 km mol-1?"""
        self.assertAlmostEqual(max(self.data.vibirs), self.max_IR_intensity, delta=10)


class FireflyIRTest(GenericIRTest):
    """Customized vibrational frequency unittest"""

    max_IR_intensity = 135


class GaussianIRTest(GenericIRTest):
    """Customized vibrational frequency unittest"""

    def testvibsyms(self):
        """Is the length of vibsyms correct?"""
        self.assertEqual(len(self.data.vibsyms), self.numvib)


class JaguarIRTest(GenericIRTest):
    """Customized vibrational frequency unittest"""

    def testvibsyms(self):
        """Is the length of vibsyms correct?"""
        self.assertEqual(len(self.data.vibsyms), self.numvib)


class MolcasIRTest(GenericIRTest):
    """Customized vibrational frequency unittest"""

    max_IR_intensity = 65

    entropy_places = 3
    enthalpy_places = 3
    freeenergy_places = 3

    def testtemperature(self):
        """Is the temperature 298.15 K?"""
        self.assertAlmostEqual(298.15, self.data.temperature)

    def testpressure(self):
        """Is the pressure 1 atm?"""
        self.assertAlmostEqual(1, self.data.pressure)

    def testentropy(self):
         """Is the entropy reasonable"""
         self.assertAlmostEqual(0.13403144, self.data.entropy, self.entropy_places)

    def testenthalpy(self):
         """Is the enthalpy reasonable"""
         self.assertAlmostEqual(-382.11385, self.data.enthalpy, self.enthalpy_places)

    def testfreeenergy(self):
         """Is the freeenergy reasonable"""
         self.assertAlmostEqual(-382.153812, self.data.freeenergy, self.freeenergy_places)


class OrcaIRTest(GenericIRTest):
    """Customized vibrational frequency unittest"""

    # ORCA has a bug in the intensities for version < 4.0
    max_IR_intensity = 215

    enthalpy_places = 3
    entropy_places = 3
    freeenergy_places = 3

    def testtemperature(self):
        """Is the temperature 298.15 K?"""
        self.assertAlmostEqual(298.15, self.data.temperature)

    def testpressure(self):
        """Is the pressure 1 atm?"""
        self.assertAlmostEqual(1, self.data.pressure)

    def testenthalpy(self):
         """Is the enthalpy reasonable"""
         self.assertAlmostEqual(-381.85224835, self.data.enthalpy, self.enthalpy_places)

    def testentropy(self):
         """Is the entropy reasonable"""
         self.assertAlmostEqual(0.03601749, self.data.entropy, self.entropy_places)

    def testfreeenergy(self):
         """Is the freeenergy reasonable"""
         self.assertAlmostEqual(-381.88826585, self.data.freeenergy, self.freeenergy_places)


class QChemIRTest(GenericIRTest):
    """Customized vibrational frequency unittest"""

    def testtemperature(self):
        """Is the temperature 298.15 K?"""
        self.assertEqual(298.15, self.data.temperature)

    # def testenthalpy(self):
    #     """Is the enthalpy ..."""
    #     self.assertInside(self.data.enthalpy, )

    # def testentropy(self):
    #     """Is the entropy ..."""
    #     self.assertInside(self.data.entropy, )

    # def testfreeenergy(self):
    #     """Is the free energy ..."""
    #     self.assertInside(self.data.freeenergy, )

    # Molecular mass of DVB in mD.
    molecularmass = 130078.25

    def testatommasses(self):
        """Do the atom masses sum up to the molecular mass (130078.25+-0.1mD)?"""
        mm = 1000*sum(self.data.atommasses)
        self.assertAlmostEqual(mm, 130078.25, delta=0.1, msg = "Molecule mass: %f not 130078 +- 0.1mD" % mm)

    def testhessian(self):
        """Do the frequencies from the Hessian match the printed frequencies?"""


class GamessIRTest(GenericIRTest):
    """Customized vibrational frequency unittest"""
    # Molecular mass of DVB in mD.
    molecularmass = 130078.25

    def testatommasses(self):
        """Do the atom masses sum up to the molecular mass (130078.25+-0.1mD)?"""
        mm = 1000*sum(self.data.atommasses)
        self.assertAlmostEqual(mm, 130078.25, delta=0.1, msg = "Molecule mass: %f not 130078 +- 0.1mD" % mm)


class GenericIRimgTest(unittest.TestCase):
    """Generic imaginary vibrational frequency unittest"""

    def setUp(self):
        """Initialize the number of vibrational frequencies on a per molecule basis"""
        self.numvib = 3*len(self.data.atomnos) - 6

    def testvibdisps(self):
        """Are the dimensions of vibdisps consistent with numvib x N x 3"""
        self.assertEqual(self.data.vibdisps.shape,
                         (self.numvib, len(self.data.atomnos), 3))

    def testlengths(self):
        """Are the lengths of vibfreqs and vibirs correct?"""
        self.assertEqual(len(self.data.vibfreqs), self.numvib)
        self.assertEqual(len(self.data.vibirs), self.numvib)

    def testfreqval(self):
        """Is the lowest freq value negative?"""
        self.assertTrue(self.data.vibfreqs[0] < 0)

##    def testmaxvibdisps(self):
##        """What is the maximum value of displacement for a H vs a C?"""
##        Cvibdisps = compress(self.data.atomnos==6, self.data.vibdisps, 1)
##        Hvibdisps = compress(self.data.atomnos==1, self.data.vibdisps, 1)
##        self.assertEqual(max(abs(Cvibdisps).flat), 1.0)


class GenericRamanTest(unittest.TestCase):
    """Generic Raman unittest"""

    # This value is in amu.
    max_raman_intensity = 575

    def setUp(self):
        """Initialize the number of vibrational frequencies on a per molecule basis"""
        self.numvib = 3*len(self.data.atomnos) - 6

    def testlengths(self):
        """Is the length of vibramans correct?"""
        self.assertEqual(len(self.data.vibramans), self.numvib)

    # The tolerance for this number has been increased, since ORCA
    # failed to make it inside +/-5, but it would be nice in the future
    # to determine is it's not too much work whether this is due to
    # algorithmic differences, or to differences in the input basis set
    # or coordinates. The first would be OK, but in the second case the
    # unit test jobs should be made more comparable. With cclib, we first
    # of all want to succeed in parsing, but would also like to remain
    # as comparable between programs as possible (for these tests).
    # Note also that this value is adjusted for Gaussian and DALTON - why?
    def testramanintens(self):
        """Is the maximum Raman intensity correct?"""
        self.assertAlmostEqual(max(self.data.vibramans), self.max_raman_intensity, delta=8)

        # We used to test this, but it seems to vary wildly between
        # programs... perhaps we could use it if we knew why...
        #self.assertInside(self.data.vibramans[1], 2.6872, 0.0001)

    def testvibdisps(self):
        """Is the length and value of vibdisps correct?"""
        assert hasattr(self.data, "vibdisps")
        assert len(self.data.vibdisps) == 54


class DALTONRamanTest(GenericRamanTest):
    """Customized Raman unittest"""

    max_raman_intensity = 745


class GaussianRamanTest(GenericRamanTest):
    """Customized Raman unittest"""

    max_raman_intensity = 1066


class QChemRamanTest(GenericRamanTest):
    """Customized Raman unittest"""

    max_raman_intensity = 588


if __name__=="__main__":

    import sys
    sys.path.insert(1, os.path.join(__filedir__, ".."))

    from test_data import DataSuite
    suite = DataSuite(['vib'])
    suite.testall()
<|MERGE_RESOLUTION|>--- conflicted
+++ resolved
@@ -1,277 +1,273 @@
-# -*- coding: utf-8 -*-
-#
-# Copyright (c) 2017, the cclib development team
-#
-# This file is part of cclib (http://cclib.github.io) and is distributed under
-# the terms of the BSD 3-Clause License.
-
-"""Test logfiles with vibration output in cclib"""
-
-import os
-import unittest
-
-from skip import skipForParser
-
-
-__filedir__ = os.path.realpath(os.path.dirname(__file__))
-
-
-class GenericIRTest(unittest.TestCase):
-    """Generic vibrational frequency unittest"""
-
-    # Unit tests should normally give this value for the largest IR intensity.
-    max_IR_intensity = 100
-
-    @skipForParser('Turbomole','The parser is still being developed so we skip this test')
-    def setUp(self):
-        """Initialize the number of vibrational frequencies on a per molecule basis"""
-        self.numvib = 3*len(self.data.atomnos) - 6
-
-    @skipForParser('Turbomole','The parser is still being developed so we skip this test')
-    def testvibdisps(self):
-        """Are the dimensions of vibdisps consistent with numvib x N x 3"""
-        self.assertEqual(len(self.data.vibfreqs), self.numvib)
-        self.assertEqual(self.data.vibdisps.shape,
-                         (self.numvib, len(self.data.atomnos), 3))
-
-    @skipForParser('Turbomole','The parser is still being developed so we skip this test')
-    def testlengths(self):
-        """Are the lengths of vibfreqs and vibirs (and if present, vibsyms) correct?"""
-        self.assertEqual(len(self.data.vibfreqs), self.numvib)
-        if hasattr(self.data, 'vibirs'):
-            self.assertEqual(len(self.data.vibirs), self.numvib)
-        if hasattr(self.data, 'vibsyms'):
-            self.assertEqual(len(self.data.vibsyms), self.numvib)
-
-    @skipForParser('Turbomole','The parser is still being developed so we skip this test')
-    def testfreqval(self):
-        """Is the highest freq value 3630 +/- 200 cm-1?"""
-        self.assertAlmostEqual(max(self.data.vibfreqs), 3630, delta=200)
-
-<<<<<<< HEAD
-    @skipForParser('Psi', 'Psi cannot print IR intensities')
-    @skipForParser('Turbomole','The parser is still being developed so we skip this test')
-=======
-    @skipForParser('Psi4', 'Psi cannot print IR intensities')
->>>>>>> 4555490a
-    def testirintens(self):
-        """Is the maximum IR intensity 100 +/- 10 km mol-1?"""
-        self.assertAlmostEqual(max(self.data.vibirs), self.max_IR_intensity, delta=10)
-
-
-class FireflyIRTest(GenericIRTest):
-    """Customized vibrational frequency unittest"""
-
-    max_IR_intensity = 135
-
-
-class GaussianIRTest(GenericIRTest):
-    """Customized vibrational frequency unittest"""
-
-    def testvibsyms(self):
-        """Is the length of vibsyms correct?"""
-        self.assertEqual(len(self.data.vibsyms), self.numvib)
-
-
-class JaguarIRTest(GenericIRTest):
-    """Customized vibrational frequency unittest"""
-
-    def testvibsyms(self):
-        """Is the length of vibsyms correct?"""
-        self.assertEqual(len(self.data.vibsyms), self.numvib)
-
-
-class MolcasIRTest(GenericIRTest):
-    """Customized vibrational frequency unittest"""
-
-    max_IR_intensity = 65
-
-    entropy_places = 3
-    enthalpy_places = 3
-    freeenergy_places = 3
-
-    def testtemperature(self):
-        """Is the temperature 298.15 K?"""
-        self.assertAlmostEqual(298.15, self.data.temperature)
-
-    def testpressure(self):
-        """Is the pressure 1 atm?"""
-        self.assertAlmostEqual(1, self.data.pressure)
-
-    def testentropy(self):
-         """Is the entropy reasonable"""
-         self.assertAlmostEqual(0.13403144, self.data.entropy, self.entropy_places)
-
-    def testenthalpy(self):
-         """Is the enthalpy reasonable"""
-         self.assertAlmostEqual(-382.11385, self.data.enthalpy, self.enthalpy_places)
-
-    def testfreeenergy(self):
-         """Is the freeenergy reasonable"""
-         self.assertAlmostEqual(-382.153812, self.data.freeenergy, self.freeenergy_places)
-
-
-class OrcaIRTest(GenericIRTest):
-    """Customized vibrational frequency unittest"""
-
-    # ORCA has a bug in the intensities for version < 4.0
-    max_IR_intensity = 215
-
-    enthalpy_places = 3
-    entropy_places = 3
-    freeenergy_places = 3
-
-    def testtemperature(self):
-        """Is the temperature 298.15 K?"""
-        self.assertAlmostEqual(298.15, self.data.temperature)
-
-    def testpressure(self):
-        """Is the pressure 1 atm?"""
-        self.assertAlmostEqual(1, self.data.pressure)
-
-    def testenthalpy(self):
-         """Is the enthalpy reasonable"""
-         self.assertAlmostEqual(-381.85224835, self.data.enthalpy, self.enthalpy_places)
-
-    def testentropy(self):
-         """Is the entropy reasonable"""
-         self.assertAlmostEqual(0.03601749, self.data.entropy, self.entropy_places)
-
-    def testfreeenergy(self):
-         """Is the freeenergy reasonable"""
-         self.assertAlmostEqual(-381.88826585, self.data.freeenergy, self.freeenergy_places)
-
-
-class QChemIRTest(GenericIRTest):
-    """Customized vibrational frequency unittest"""
-
-    def testtemperature(self):
-        """Is the temperature 298.15 K?"""
-        self.assertEqual(298.15, self.data.temperature)
-
-    # def testenthalpy(self):
-    #     """Is the enthalpy ..."""
-    #     self.assertInside(self.data.enthalpy, )
-
-    # def testentropy(self):
-    #     """Is the entropy ..."""
-    #     self.assertInside(self.data.entropy, )
-
-    # def testfreeenergy(self):
-    #     """Is the free energy ..."""
-    #     self.assertInside(self.data.freeenergy, )
-
-    # Molecular mass of DVB in mD.
-    molecularmass = 130078.25
-
-    def testatommasses(self):
-        """Do the atom masses sum up to the molecular mass (130078.25+-0.1mD)?"""
-        mm = 1000*sum(self.data.atommasses)
-        self.assertAlmostEqual(mm, 130078.25, delta=0.1, msg = "Molecule mass: %f not 130078 +- 0.1mD" % mm)
-
-    def testhessian(self):
-        """Do the frequencies from the Hessian match the printed frequencies?"""
-
-
-class GamessIRTest(GenericIRTest):
-    """Customized vibrational frequency unittest"""
-    # Molecular mass of DVB in mD.
-    molecularmass = 130078.25
-
-    def testatommasses(self):
-        """Do the atom masses sum up to the molecular mass (130078.25+-0.1mD)?"""
-        mm = 1000*sum(self.data.atommasses)
-        self.assertAlmostEqual(mm, 130078.25, delta=0.1, msg = "Molecule mass: %f not 130078 +- 0.1mD" % mm)
-
-
-class GenericIRimgTest(unittest.TestCase):
-    """Generic imaginary vibrational frequency unittest"""
-
-    def setUp(self):
-        """Initialize the number of vibrational frequencies on a per molecule basis"""
-        self.numvib = 3*len(self.data.atomnos) - 6
-
-    def testvibdisps(self):
-        """Are the dimensions of vibdisps consistent with numvib x N x 3"""
-        self.assertEqual(self.data.vibdisps.shape,
-                         (self.numvib, len(self.data.atomnos), 3))
-
-    def testlengths(self):
-        """Are the lengths of vibfreqs and vibirs correct?"""
-        self.assertEqual(len(self.data.vibfreqs), self.numvib)
-        self.assertEqual(len(self.data.vibirs), self.numvib)
-
-    def testfreqval(self):
-        """Is the lowest freq value negative?"""
-        self.assertTrue(self.data.vibfreqs[0] < 0)
-
-##    def testmaxvibdisps(self):
-##        """What is the maximum value of displacement for a H vs a C?"""
-##        Cvibdisps = compress(self.data.atomnos==6, self.data.vibdisps, 1)
-##        Hvibdisps = compress(self.data.atomnos==1, self.data.vibdisps, 1)
-##        self.assertEqual(max(abs(Cvibdisps).flat), 1.0)
-
-
-class GenericRamanTest(unittest.TestCase):
-    """Generic Raman unittest"""
-
-    # This value is in amu.
-    max_raman_intensity = 575
-
-    def setUp(self):
-        """Initialize the number of vibrational frequencies on a per molecule basis"""
-        self.numvib = 3*len(self.data.atomnos) - 6
-
-    def testlengths(self):
-        """Is the length of vibramans correct?"""
-        self.assertEqual(len(self.data.vibramans), self.numvib)
-
-    # The tolerance for this number has been increased, since ORCA
-    # failed to make it inside +/-5, but it would be nice in the future
-    # to determine is it's not too much work whether this is due to
-    # algorithmic differences, or to differences in the input basis set
-    # or coordinates. The first would be OK, but in the second case the
-    # unit test jobs should be made more comparable. With cclib, we first
-    # of all want to succeed in parsing, but would also like to remain
-    # as comparable between programs as possible (for these tests).
-    # Note also that this value is adjusted for Gaussian and DALTON - why?
-    def testramanintens(self):
-        """Is the maximum Raman intensity correct?"""
-        self.assertAlmostEqual(max(self.data.vibramans), self.max_raman_intensity, delta=8)
-
-        # We used to test this, but it seems to vary wildly between
-        # programs... perhaps we could use it if we knew why...
-        #self.assertInside(self.data.vibramans[1], 2.6872, 0.0001)
-
-    def testvibdisps(self):
-        """Is the length and value of vibdisps correct?"""
-        assert hasattr(self.data, "vibdisps")
-        assert len(self.data.vibdisps) == 54
-
-
-class DALTONRamanTest(GenericRamanTest):
-    """Customized Raman unittest"""
-
-    max_raman_intensity = 745
-
-
-class GaussianRamanTest(GenericRamanTest):
-    """Customized Raman unittest"""
-
-    max_raman_intensity = 1066
-
-
-class QChemRamanTest(GenericRamanTest):
-    """Customized Raman unittest"""
-
-    max_raman_intensity = 588
-
-
-if __name__=="__main__":
-
-    import sys
-    sys.path.insert(1, os.path.join(__filedir__, ".."))
-
-    from test_data import DataSuite
-    suite = DataSuite(['vib'])
-    suite.testall()
+# -*- coding: utf-8 -*-
+#
+# Copyright (c) 2017, the cclib development team
+#
+# This file is part of cclib (http://cclib.github.io) and is distributed under
+# the terms of the BSD 3-Clause License.
+
+"""Test logfiles with vibration output in cclib"""
+
+import os
+import unittest
+
+from skip import skipForParser
+
+
+__filedir__ = os.path.realpath(os.path.dirname(__file__))
+
+
+class GenericIRTest(unittest.TestCase):
+    """Generic vibrational frequency unittest"""
+
+    # Unit tests should normally give this value for the largest IR intensity.
+    max_IR_intensity = 100
+
+    @skipForParser('Turbomole','The parser is still being developed so we skip this test')
+    def setUp(self):
+        """Initialize the number of vibrational frequencies on a per molecule basis"""
+        self.numvib = 3*len(self.data.atomnos) - 6
+
+    @skipForParser('Turbomole','The parser is still being developed so we skip this test')
+    def testvibdisps(self):
+        """Are the dimensions of vibdisps consistent with numvib x N x 3"""
+        self.assertEqual(len(self.data.vibfreqs), self.numvib)
+        self.assertEqual(self.data.vibdisps.shape,
+                         (self.numvib, len(self.data.atomnos), 3))
+
+    @skipForParser('Turbomole','The parser is still being developed so we skip this test')
+    def testlengths(self):
+        """Are the lengths of vibfreqs and vibirs (and if present, vibsyms) correct?"""
+        self.assertEqual(len(self.data.vibfreqs), self.numvib)
+        if hasattr(self.data, 'vibirs'):
+            self.assertEqual(len(self.data.vibirs), self.numvib)
+        if hasattr(self.data, 'vibsyms'):
+            self.assertEqual(len(self.data.vibsyms), self.numvib)
+
+    @skipForParser('Turbomole','The parser is still being developed so we skip this test')
+    def testfreqval(self):
+        """Is the highest freq value 3630 +/- 200 cm-1?"""
+        self.assertAlmostEqual(max(self.data.vibfreqs), 3630, delta=200)
+
+    @skipForParser('Psi4', 'Psi cannot print IR intensities')
+    @skipForParser('Turbomole','The parser is still being developed so we skip this test')
+    def testirintens(self):
+        """Is the maximum IR intensity 100 +/- 10 km mol-1?"""
+        self.assertAlmostEqual(max(self.data.vibirs), self.max_IR_intensity, delta=10)
+
+
+class FireflyIRTest(GenericIRTest):
+    """Customized vibrational frequency unittest"""
+
+    max_IR_intensity = 135
+
+
+class GaussianIRTest(GenericIRTest):
+    """Customized vibrational frequency unittest"""
+
+    def testvibsyms(self):
+        """Is the length of vibsyms correct?"""
+        self.assertEqual(len(self.data.vibsyms), self.numvib)
+
+
+class JaguarIRTest(GenericIRTest):
+    """Customized vibrational frequency unittest"""
+
+    def testvibsyms(self):
+        """Is the length of vibsyms correct?"""
+        self.assertEqual(len(self.data.vibsyms), self.numvib)
+
+
+class MolcasIRTest(GenericIRTest):
+    """Customized vibrational frequency unittest"""
+
+    max_IR_intensity = 65
+
+    entropy_places = 3
+    enthalpy_places = 3
+    freeenergy_places = 3
+
+    def testtemperature(self):
+        """Is the temperature 298.15 K?"""
+        self.assertAlmostEqual(298.15, self.data.temperature)
+
+    def testpressure(self):
+        """Is the pressure 1 atm?"""
+        self.assertAlmostEqual(1, self.data.pressure)
+
+    def testentropy(self):
+         """Is the entropy reasonable"""
+         self.assertAlmostEqual(0.13403144, self.data.entropy, self.entropy_places)
+
+    def testenthalpy(self):
+         """Is the enthalpy reasonable"""
+         self.assertAlmostEqual(-382.11385, self.data.enthalpy, self.enthalpy_places)
+
+    def testfreeenergy(self):
+         """Is the freeenergy reasonable"""
+         self.assertAlmostEqual(-382.153812, self.data.freeenergy, self.freeenergy_places)
+
+
+class OrcaIRTest(GenericIRTest):
+    """Customized vibrational frequency unittest"""
+
+    # ORCA has a bug in the intensities for version < 4.0
+    max_IR_intensity = 215
+
+    enthalpy_places = 3
+    entropy_places = 3
+    freeenergy_places = 3
+
+    def testtemperature(self):
+        """Is the temperature 298.15 K?"""
+        self.assertAlmostEqual(298.15, self.data.temperature)
+
+    def testpressure(self):
+        """Is the pressure 1 atm?"""
+        self.assertAlmostEqual(1, self.data.pressure)
+
+    def testenthalpy(self):
+         """Is the enthalpy reasonable"""
+         self.assertAlmostEqual(-381.85224835, self.data.enthalpy, self.enthalpy_places)
+
+    def testentropy(self):
+         """Is the entropy reasonable"""
+         self.assertAlmostEqual(0.03601749, self.data.entropy, self.entropy_places)
+
+    def testfreeenergy(self):
+         """Is the freeenergy reasonable"""
+         self.assertAlmostEqual(-381.88826585, self.data.freeenergy, self.freeenergy_places)
+
+
+class QChemIRTest(GenericIRTest):
+    """Customized vibrational frequency unittest"""
+
+    def testtemperature(self):
+        """Is the temperature 298.15 K?"""
+        self.assertEqual(298.15, self.data.temperature)
+
+    # def testenthalpy(self):
+    #     """Is the enthalpy ..."""
+    #     self.assertInside(self.data.enthalpy, )
+
+    # def testentropy(self):
+    #     """Is the entropy ..."""
+    #     self.assertInside(self.data.entropy, )
+
+    # def testfreeenergy(self):
+    #     """Is the free energy ..."""
+    #     self.assertInside(self.data.freeenergy, )
+
+    # Molecular mass of DVB in mD.
+    molecularmass = 130078.25
+
+    def testatommasses(self):
+        """Do the atom masses sum up to the molecular mass (130078.25+-0.1mD)?"""
+        mm = 1000*sum(self.data.atommasses)
+        self.assertAlmostEqual(mm, 130078.25, delta=0.1, msg = "Molecule mass: %f not 130078 +- 0.1mD" % mm)
+
+    def testhessian(self):
+        """Do the frequencies from the Hessian match the printed frequencies?"""
+
+
+class GamessIRTest(GenericIRTest):
+    """Customized vibrational frequency unittest"""
+    # Molecular mass of DVB in mD.
+    molecularmass = 130078.25
+
+    def testatommasses(self):
+        """Do the atom masses sum up to the molecular mass (130078.25+-0.1mD)?"""
+        mm = 1000*sum(self.data.atommasses)
+        self.assertAlmostEqual(mm, 130078.25, delta=0.1, msg = "Molecule mass: %f not 130078 +- 0.1mD" % mm)
+
+
+class GenericIRimgTest(unittest.TestCase):
+    """Generic imaginary vibrational frequency unittest"""
+
+    def setUp(self):
+        """Initialize the number of vibrational frequencies on a per molecule basis"""
+        self.numvib = 3*len(self.data.atomnos) - 6
+
+    def testvibdisps(self):
+        """Are the dimensions of vibdisps consistent with numvib x N x 3"""
+        self.assertEqual(self.data.vibdisps.shape,
+                         (self.numvib, len(self.data.atomnos), 3))
+
+    def testlengths(self):
+        """Are the lengths of vibfreqs and vibirs correct?"""
+        self.assertEqual(len(self.data.vibfreqs), self.numvib)
+        self.assertEqual(len(self.data.vibirs), self.numvib)
+
+    def testfreqval(self):
+        """Is the lowest freq value negative?"""
+        self.assertTrue(self.data.vibfreqs[0] < 0)
+
+##    def testmaxvibdisps(self):
+##        """What is the maximum value of displacement for a H vs a C?"""
+##        Cvibdisps = compress(self.data.atomnos==6, self.data.vibdisps, 1)
+##        Hvibdisps = compress(self.data.atomnos==1, self.data.vibdisps, 1)
+##        self.assertEqual(max(abs(Cvibdisps).flat), 1.0)
+
+
+class GenericRamanTest(unittest.TestCase):
+    """Generic Raman unittest"""
+
+    # This value is in amu.
+    max_raman_intensity = 575
+
+    def setUp(self):
+        """Initialize the number of vibrational frequencies on a per molecule basis"""
+        self.numvib = 3*len(self.data.atomnos) - 6
+
+    def testlengths(self):
+        """Is the length of vibramans correct?"""
+        self.assertEqual(len(self.data.vibramans), self.numvib)
+
+    # The tolerance for this number has been increased, since ORCA
+    # failed to make it inside +/-5, but it would be nice in the future
+    # to determine is it's not too much work whether this is due to
+    # algorithmic differences, or to differences in the input basis set
+    # or coordinates. The first would be OK, but in the second case the
+    # unit test jobs should be made more comparable. With cclib, we first
+    # of all want to succeed in parsing, but would also like to remain
+    # as comparable between programs as possible (for these tests).
+    # Note also that this value is adjusted for Gaussian and DALTON - why?
+    def testramanintens(self):
+        """Is the maximum Raman intensity correct?"""
+        self.assertAlmostEqual(max(self.data.vibramans), self.max_raman_intensity, delta=8)
+
+        # We used to test this, but it seems to vary wildly between
+        # programs... perhaps we could use it if we knew why...
+        #self.assertInside(self.data.vibramans[1], 2.6872, 0.0001)
+
+    def testvibdisps(self):
+        """Is the length and value of vibdisps correct?"""
+        assert hasattr(self.data, "vibdisps")
+        assert len(self.data.vibdisps) == 54
+
+
+class DALTONRamanTest(GenericRamanTest):
+    """Customized Raman unittest"""
+
+    max_raman_intensity = 745
+
+
+class GaussianRamanTest(GenericRamanTest):
+    """Customized Raman unittest"""
+
+    max_raman_intensity = 1066
+
+
+class QChemRamanTest(GenericRamanTest):
+    """Customized Raman unittest"""
+
+    max_raman_intensity = 588
+
+
+if __name__=="__main__":
+
+    import sys
+    sys.path.insert(1, os.path.join(__filedir__, ".."))
+
+    from test_data import DataSuite
+    suite = DataSuite(['vib'])
+    suite.testall()