--- conflicted
+++ resolved
@@ -1,343 +1,341 @@
-# -*- coding: utf-8 -*-
-#
-# Copyright (c) 2017, the cclib development team
-#
-# This file is part of cclib (http://cclib.github.io) and is distributed under
-# the terms of the BSD 3-Clause License.
-
-"""Test geometry optimization logfiles in cclib"""
-
-import os
-import unittest
-
-import numpy
-
-from common import get_minimum_carbon_separation
-
-from skip import skipForParser
-
-__filedir__ = os.path.realpath(os.path.dirname(__file__))
-
-
-class GenericGeoOptTest(unittest.TestCase):
-    """Generic geometry optimization unittest"""
-
-    # In STO-3G, H has 1, C has 3.
-    nbasisdict = {1:1, 6:5}
-
-    # Some programs print surplus atom coordinates by default.
-    extracoords = 0
-
-    # Some programs do surplus SCF cycles by default.
-    extrascfs = 0
-
-    # Approximate B3LYP energy of dvb after SCF in STO-3G.
-    b3lyp_energy = -10365
-    b3lyp_tolerance = 40
-
-<<<<<<< HEAD
-=======
-    def test_success(self):
-        self.assertTrue(self.data.metadata['success'])
-
->>>>>>> 9925a972
-    @skipForParser('Molcas','The parser is still being developed so we skip this test')
-    def testnatom(self):
-        """Is the number of atoms equal to 20?"""
-        self.assertEquals(self.data.natom, 20)
-
-    @skipForParser('Molcas','The parser is still being developed so we skip this test')
-    def testatomnos(self):
-        """Are the atomnos correct?"""
-        # This will work only for numpy
-        #self.assertEquals(self.data.atomnos.dtype.char, 'i')
-
-        atomnos_types = [numpy.issubdtype(atomno,int) for atomno in self.data.atomnos]
-        self.failUnless(numpy.alltrue(atomnos_types))
-
-        self.assertEquals(self.data.atomnos.shape, (20,) )
-
-        count_C = sum(self.data.atomnos == 6)
-        count_H = sum(self.data.atomnos == 1)
-        self.assertEquals(count_C + count_H, 20)
-
-    @skipForParser('Molcas','The parser is still being developed so we skip this test')
-    def testatomcoords(self):
-        """Are atomcoords consistent with natom and Angstroms?"""
-        natom = len(self.data.atomcoords[0])
-        ref = self.data.natom
-        msg = "natom is %d but len(atomcoords[0]) is %d" % (ref, natom)
-        self.assertEquals(natom, ref, msg)
-
-    @skipForParser('Molcas','The parser is still being developed so we skip this test')
-    def testatomcoords_units(self):
-        """Are atomcoords consistent with Angstroms?"""
-        min_carbon_dist = get_minimum_carbon_separation(self.data)
-        dev = abs(min_carbon_dist - 1.34)
-        self.assertTrue(dev < 0.15, "Minimum carbon dist is %.2f (not 1.34)" % min_carbon_dist)
-
-    @skipForParser('Molcas','The parser is still being developed so we skip this test')
-    def testcharge_and_mult(self):
-        """Are the charge and multiplicity correct?"""
-        self.assertEquals(self.data.charge, 0)
-        self.assertEquals(self.data.mult, 1)
-
-    @skipForParser('Molcas','The parser is still being developed so we skip this test')
-    def testnbasis(self):
-        """Is the number of basis set functions correct?"""
-        count = sum([self.nbasisdict[n] for n in self.data.atomnos])
-        self.assertEquals(self.data.nbasis, count)
-
-    @skipForParser('Molcas','The parser is still being developed so we skip this test')
-    def testcoreelectrons(self):
-        """Are the coreelectrons all 0?"""
-        ans = numpy.zeros(self.data.natom, 'i')
-        numpy.testing.assert_array_equal(self.data.coreelectrons, ans)
-
-    @skipForParser('Molcas','The parser is still being developed so we skip this test')
-    def testnormalisesym(self):
-        """Did this subclass overwrite normalisesym?"""
-        # https://stackoverflow.com/a/8747890
-        self.logfile.normalisesym("A")
-
-    @skipForParser('Molcas','The parser is still being developed so we skip this test')
-    def testhomos(self):
-        """Is the index of the HOMO equal to 34?"""
-        ref = numpy.array([34], "i")
-        msg = "%s != array([34], 'i')" % numpy.array_repr(self.data.homos)
-        numpy.testing.assert_array_equal(self.data.homos, ref, msg)
-
-    @skipForParser('Molcas','The parser is still being developed so we skip this test')
-    def testscfvaluetype(self):
-        """Are scfvalues and its elements the right type?"""
-        self.assertEquals(type(self.data.scfvalues),type([]))
-        self.assertEquals(type(self.data.scfvalues[0]),type(numpy.array([])))
-
-    @skipForParser('Molcas','The parser is still being developed so we skip this test')
-    def testscfenergy(self):
-        """Is the SCF energy close to target?"""
-        scf = self.data.scfenergies[-1]
-        ref = self.b3lyp_energy
-        tol = self.b3lyp_tolerance
-        msg = "Final scf energy: %f not %i +- %ieV" %(scf, ref, tol)
-        self.assertAlmostEquals(scf, ref, delta=40, msg=msg)
-
-    @skipForParser('Molcas','The parser is still being developed so we skip this test')
-    def testscfenergydim(self):
-        """Is the number of SCF energies consistent with atomcoords?"""
-        count_scfenergies = self.data.scfenergies.shape[0] - self.extrascfs
-        count_atomcoords = self.data.atomcoords.shape[0] - self.extracoords
-        self.assertEquals(count_scfenergies, count_atomcoords)
-
-    @skipForParser('Molcas','The parser is still being developed so we skip this test')
-    def testscftargetdim(self):
-        """Do the scf targets have the right dimensions?"""
-        dim_scftargets = self.data.scftargets.shape
-        dim_scfvalues = (len(self.data.scfvalues),len(self.data.scfvalues[0][0]))
-        self.assertEquals(dim_scftargets, dim_scfvalues)
-
-    @skipForParser('Molcas','The parser is still being developed so we skip this test')
-    def testgeovalues_atomcoords(self):
-        """Are atomcoords consistent with geovalues?"""
-        count_geovalues = len(self.data.geovalues)
-        count_coords = len(self.data.atomcoords) - self.extracoords
-        msg = "len(atomcoords) is %d but len(geovalues) is %d" % (count_coords, count_geovalues)
-        self.assertEquals(count_geovalues, count_coords, msg)
-
-    @skipForParser('Molcas','The parser is still being developed so we skip this test')
-    def testgeovalues_scfvalues(self):
-        """Are scfvalues consistent with geovalues?"""
-        count_scfvalues = len(self.data.scfvalues) - self.extrascfs
-        count_geovalues = len(self.data.geovalues)
-        self.assertEquals(count_scfvalues, count_geovalues)
-
-    @skipForParser('Molcas','The parser is still being developed so we skip this test')
-    def testgeotargets(self):
-        """Do the geo targets have the right dimensions?"""
-        dim_geotargets = self.data.geotargets.shape
-        dim_geovalues = (len(self.data.geovalues[0]), )
-        self.assertEquals(dim_geotargets, dim_geovalues)
-
-    @skipForParser('Molcas','The parser is still being developed so we skip this test')
-    def testoptdone(self):
-        """Has the geometry converged and set optdone to True?"""
-        self.assertTrue(self.data.optdone)
-        self.assertTrue(numpy.all(numpy.abs(self.data.geovalues[-1]) <= self.data.geotargets))
-
-    @skipForParser("ADF", "Not implemented.")
-    @skipForParser("DALTON", "Not implemented.")
-    @skipForParser("GAMESS", "Not implemented.")
-    @skipForParser("GAMESSUK", "Not implemented.")
-    @skipForParser("Jaguar", "Not implemented.")
-    @skipForParser('Molcas','The parser is still being developed so we skip this test')
-    @skipForParser("Molpro", "Not implemented.")
-    @skipForParser("NWChem", "Not implemented.")
-    @skipForParser("ORCA", "Not implemented.")
-    @skipForParser("QChem", "Not implemented.")
-    def testoptstatus(self):
-        """Is optstatus consistent with geovalues and reasonable?"""
-        self.assertEqual(len(self.data.optstatus), len(self.data.geovalues))
-        self.assertEqual(self.data.optstatus[0], self.data.OPT_NEW)
-        for i in range(1, len(self.data.optstatus)-1):
-            self.assertEqual(self.data.optstatus[i], self.data.OPT_UNKNOWN)
-        self.assertEqual(self.data.optstatus[-1], self.data.OPT_DONE)
-
-    @skipForParser('Molcas','The parser is still being developed so we skip this test')
-    def testmoenergies(self):
-        """Are only the final MOs parsed?"""
-        self.assertEquals(len(self.data.moenergies), 1)
-        if hasattr(self.data, "mocoeffs"):
-            self.assertEquals(len(self.data.mocoeffs), 1)
-
-    @skipForParser("ADF", "Not implemented.")
-    @skipForParser("DALTON", "Not implemented.")
-    @skipForParser("GAMESS", "Not implemented.")
-    @skipForParser("GAMESSUK", "Not implemented.")
-    @skipForParser("Jaguar", "Not implemented.")
-    @skipForParser('Molcas','The parser is still being developed so we skip this test')
-    @skipForParser("NWChem", "Not implemented.")
-    @skipForParser("ORCA", "Not implemented.")
-    def testgradsdim(self):
-        """Do the grads have the right dimensions?"""
-        self.assertEquals(self.data.grads.shape,(len(self.data.geovalues),self.data.natom,3))
-
-
-class ADFGeoOptTest(GenericGeoOptTest):
-    """Customized geometry optimization unittest"""
-
-    extracoords = 1
-    extrascfs = 1
-
-    b3lyp_energy = -140
-    b3lyp_tolerance = 1
-
-
-class DALTONGeoOptTest(GenericGeoOptTest):
-    """Customzed geometry optimziation unittest"""
-
-    # DALTON will normally print the geometry several extra times as the "final geometry"
-    # when an optimziation converges. We don't parse those coordinates, but the parser
-    # does catch the geometry printed in the final static property calculation when
-    # that is done for the final geometry (presumably always).
-    extracoords = 1
-
-    # Although DALTON generally has three criteria for convergence, it normally only
-    # requires two of them to end a geometry optimization. This is printed in the output
-    # and can probably be tweaked in the input, but we don't parsed that in cclib.
-    def testoptdone(self):
-        """Has the geometry converged and set optdone to True?"""
-        self.assertTrue(self.data.optdone)
-        convergence = numpy.abs(self.data.geovalues[-1]) <= self.data.geotargets
-        self.assertTrue(sum(convergence) >= 2)
-
-
-class MolproGeoOptTest(GenericGeoOptTest):
-    """Customized geometry optimization unittest"""
-
-    # Note that these extra coordinates and energies will be available only
-    # if the appropriate output is parsed, and Molpro often saves the initial
-    # SCF run and subsequent geometry optimization to separate files, which
-    # both need to be given to the cclib parser (as a list).
-    extracoords = 1
-    extrascfs = 2
-
-    # Here is what the manual has to say about convergence:
-    # The standard MOLPRO convergency criterion requires the maximum component of the gradient
-    # to be less then $3 \cdot 10^{-4}$ [a.u.] and the maximum energy change to be less than
-    # $1 \cdot 10^{-6}$ [H] or the maximum component of the gradient to be less then
-    # $3 \cdot 10^{-4}$ [a.u.] and the maximum component of the step to be less then
-    # $3 \cdot 10^{-4}$ [a.u.].
-    #
-    # It is also possible to use the convergency criterion of (...)
-    #
-    # Source: https://www.molpro.net/info/2012.1/doc/manual/node592.html
-    def testoptdone(self):
-        """Has the geometry converged and set optdone to True?"""
-        self.assertTrue(self.data.optdone)
-        target_e, target_g, target_s = self.data.geotargets
-        value_e, value_g, value_s = self.data.geovalues[-1]
-        converged = (value_e < target_e and value_g < target_g) or (value_g < target_g and value_s < target_s)
-        self.assertTrue(converged)
-
-
-class NWChemGeoOptTest(GenericGeoOptTest):
-    """Customized restricted single point HF unittest"""
-
-    # NWChem typically prints the coordinates in the input module, at the
-    # beginning of each geometry optimization step, and then again after
-    # the optimziation is finished, so the first and last coordinates
-    # are repeated. On the other hand, each optimization step often
-    # involves a line search which we don't parse (see parse code for details).
-    extracoords = 2
-    extrascfs = 0
-
-
-class OrcaGeoOptTest(GenericGeoOptTest):
-    """Customized geometry optimization unittest"""
-
-    extracoords = 1
-    extrascfs = 1
-
-    # Besides all the geovalues being below their tolerances, ORCA also considers
-    # an optimization finished in some extra cases. These are:
-    #   1) everything converged except the energy (within 25 x tolerance)
-    #   2) gradient is overachieved and displacement is reasonable (3 x tolerance)
-    #   3) displacement is overachieved and gradient is reasonable (3 x tolerance)
-    #   4) energy, gradients and angles are converged (displacements not considered)
-    # All these exceptions are signaleld in the output with some comments, and here
-    # we include the first three exceptions for the pruposes of the unit test.
-    def testoptdone(self):
-        """Has the geometry converged and set optdone to True?"""
-
-        self.assertTrue(self.data.optdone)
-
-        targets = self.data.geotargets
-        values = numpy.abs(self.data.geovalues[-1])
-
-        target_e = targets[0]
-        target_g = targets[1:3]
-        target_x = targets[3:]
-        value_e = values[0]
-        value_g = values[1:3]
-        value_x = values[3:]
-
-        conv_all = all(values < targets)
-        conv_e = value_e < 25*target_e and all(value_g < target_g) and all(value_x < target_x)
-        conv_g = value_e < target_e and all(value_g < target_g/3.0) and all(value_x < target_x*3.0)
-        conv_x = value_e < target_e and all(value_g < target_g*3.0) and all(value_x < target_x/3.0)
-        converged = conv_all or conv_e or conv_g or conv_x
-        self.assertTrue(converged)
-
-
-class PsiGeoOptTest(GenericGeoOptTest):
-    """Customized geometry optimization unittest"""
-
-    # Psi has a number of different convergence strategies to choose from, as described here:
-    #     http://sirius.chem.vt.edu/psi4manual/latest/optking.html
-    # and the default is to check that the max. force is converged and if the max energy change
-    # or dispalcement is converged. This is in fact what is tested below.
-    def testoptdone(self):
-        """Has the geometry converged and set optdone to True?"""
-
-        self.assertTrue(self.data.optdone)
-
-        targets = self.data.geotargets
-        values = numpy.abs(self.data.geovalues[-1])
-
-        # Since the other criteria are not used and are not printed in this case, they should
-        # be parsed as numpy.inf, for which we can check.
-        self.assertTrue(numpy.isinf(targets[2]))
-        self.assertTrue(numpy.isinf(targets[4]))
-
-        conv = values[1] < targets[1] and (values[0] < targets[0] or values[3] < targets[3])
-        self.assertTrue(conv)
-
-
-if __name__=="__main__":
-
-    import sys
-    sys.path.insert(1, os.path.join(__filedir__, ".."))
-
-    from test_data import DataSuite
-    suite = DataSuite(['GeoOpt'])
-    suite.testall()
+# -*- coding: utf-8 -*-
+#
+# Copyright (c) 2017, the cclib development team
+#
+# This file is part of cclib (http://cclib.github.io) and is distributed under
+# the terms of the BSD 3-Clause License.
+
+"""Test geometry optimization logfiles in cclib"""
+
+import os
+import unittest
+
+import numpy
+
+from common import get_minimum_carbon_separation
+
+from skip import skipForParser
+
+__filedir__ = os.path.realpath(os.path.dirname(__file__))
+
+
+class GenericGeoOptTest(unittest.TestCase):
+    """Generic geometry optimization unittest"""
+
+    # In STO-3G, H has 1, C has 3.
+    nbasisdict = {1:1, 6:5}
+
+    # Some programs print surplus atom coordinates by default.
+    extracoords = 0
+
+    # Some programs do surplus SCF cycles by default.
+    extrascfs = 0
+
+    # Approximate B3LYP energy of dvb after SCF in STO-3G.
+    b3lyp_energy = -10365
+    b3lyp_tolerance = 40
+
+    @skipForParser('Molcas','The parser is still being developed so we skip this test')
+    def test_success(self):
+        self.assertTrue(self.data.metadata['success'])
+
+    @skipForParser('Molcas','The parser is still being developed so we skip this test')
+    def testnatom(self):
+        """Is the number of atoms equal to 20?"""
+        self.assertEquals(self.data.natom, 20)
+
+    @skipForParser('Molcas','The parser is still being developed so we skip this test')
+    def testatomnos(self):
+        """Are the atomnos correct?"""
+        # This will work only for numpy
+        #self.assertEquals(self.data.atomnos.dtype.char, 'i')
+
+        atomnos_types = [numpy.issubdtype(atomno,int) for atomno in self.data.atomnos]
+        self.failUnless(numpy.alltrue(atomnos_types))
+
+        self.assertEquals(self.data.atomnos.shape, (20,) )
+
+        count_C = sum(self.data.atomnos == 6)
+        count_H = sum(self.data.atomnos == 1)
+        self.assertEquals(count_C + count_H, 20)
+
+    @skipForParser('Molcas','The parser is still being developed so we skip this test')
+    def testatomcoords(self):
+        """Are atomcoords consistent with natom and Angstroms?"""
+        natom = len(self.data.atomcoords[0])
+        ref = self.data.natom
+        msg = "natom is %d but len(atomcoords[0]) is %d" % (ref, natom)
+        self.assertEquals(natom, ref, msg)
+
+    @skipForParser('Molcas','The parser is still being developed so we skip this test')
+    def testatomcoords_units(self):
+        """Are atomcoords consistent with Angstroms?"""
+        min_carbon_dist = get_minimum_carbon_separation(self.data)
+        dev = abs(min_carbon_dist - 1.34)
+        self.assertTrue(dev < 0.15, "Minimum carbon dist is %.2f (not 1.34)" % min_carbon_dist)
+
+    @skipForParser('Molcas','The parser is still being developed so we skip this test')
+    def testcharge_and_mult(self):
+        """Are the charge and multiplicity correct?"""
+        self.assertEquals(self.data.charge, 0)
+        self.assertEquals(self.data.mult, 1)
+
+    @skipForParser('Molcas','The parser is still being developed so we skip this test')
+    def testnbasis(self):
+        """Is the number of basis set functions correct?"""
+        count = sum([self.nbasisdict[n] for n in self.data.atomnos])
+        self.assertEquals(self.data.nbasis, count)
+
+    @skipForParser('Molcas','The parser is still being developed so we skip this test')
+    def testcoreelectrons(self):
+        """Are the coreelectrons all 0?"""
+        ans = numpy.zeros(self.data.natom, 'i')
+        numpy.testing.assert_array_equal(self.data.coreelectrons, ans)
+
+    @skipForParser('Molcas','The parser is still being developed so we skip this test')
+    def testnormalisesym(self):
+        """Did this subclass overwrite normalisesym?"""
+        # https://stackoverflow.com/a/8747890
+        self.logfile.normalisesym("A")
+
+    @skipForParser('Molcas','The parser is still being developed so we skip this test')
+    def testhomos(self):
+        """Is the index of the HOMO equal to 34?"""
+        ref = numpy.array([34], "i")
+        msg = "%s != array([34], 'i')" % numpy.array_repr(self.data.homos)
+        numpy.testing.assert_array_equal(self.data.homos, ref, msg)
+
+    @skipForParser('Molcas','The parser is still being developed so we skip this test')
+    def testscfvaluetype(self):
+        """Are scfvalues and its elements the right type?"""
+        self.assertEquals(type(self.data.scfvalues),type([]))
+        self.assertEquals(type(self.data.scfvalues[0]),type(numpy.array([])))
+
+    @skipForParser('Molcas','The parser is still being developed so we skip this test')
+    def testscfenergy(self):
+        """Is the SCF energy close to target?"""
+        scf = self.data.scfenergies[-1]
+        ref = self.b3lyp_energy
+        tol = self.b3lyp_tolerance
+        msg = "Final scf energy: %f not %i +- %ieV" %(scf, ref, tol)
+        self.assertAlmostEquals(scf, ref, delta=40, msg=msg)
+
+    @skipForParser('Molcas','The parser is still being developed so we skip this test')
+    def testscfenergydim(self):
+        """Is the number of SCF energies consistent with atomcoords?"""
+        count_scfenergies = self.data.scfenergies.shape[0] - self.extrascfs
+        count_atomcoords = self.data.atomcoords.shape[0] - self.extracoords
+        self.assertEquals(count_scfenergies, count_atomcoords)
+
+    @skipForParser('Molcas','The parser is still being developed so we skip this test')
+    def testscftargetdim(self):
+        """Do the scf targets have the right dimensions?"""
+        dim_scftargets = self.data.scftargets.shape
+        dim_scfvalues = (len(self.data.scfvalues),len(self.data.scfvalues[0][0]))
+        self.assertEquals(dim_scftargets, dim_scfvalues)
+
+    @skipForParser('Molcas','The parser is still being developed so we skip this test')
+    def testgeovalues_atomcoords(self):
+        """Are atomcoords consistent with geovalues?"""
+        count_geovalues = len(self.data.geovalues)
+        count_coords = len(self.data.atomcoords) - self.extracoords
+        msg = "len(atomcoords) is %d but len(geovalues) is %d" % (count_coords, count_geovalues)
+        self.assertEquals(count_geovalues, count_coords, msg)
+
+    @skipForParser('Molcas','The parser is still being developed so we skip this test')
+    def testgeovalues_scfvalues(self):
+        """Are scfvalues consistent with geovalues?"""
+        count_scfvalues = len(self.data.scfvalues) - self.extrascfs
+        count_geovalues = len(self.data.geovalues)
+        self.assertEquals(count_scfvalues, count_geovalues)
+
+    @skipForParser('Molcas','The parser is still being developed so we skip this test')
+    def testgeotargets(self):
+        """Do the geo targets have the right dimensions?"""
+        dim_geotargets = self.data.geotargets.shape
+        dim_geovalues = (len(self.data.geovalues[0]), )
+        self.assertEquals(dim_geotargets, dim_geovalues)
+
+    @skipForParser('Molcas','The parser is still being developed so we skip this test')
+    def testoptdone(self):
+        """Has the geometry converged and set optdone to True?"""
+        self.assertTrue(self.data.optdone)
+        self.assertTrue(numpy.all(numpy.abs(self.data.geovalues[-1]) <= self.data.geotargets))
+
+    @skipForParser("ADF", "Not implemented.")
+    @skipForParser("DALTON", "Not implemented.")
+    @skipForParser("GAMESS", "Not implemented.")
+    @skipForParser("GAMESSUK", "Not implemented.")
+    @skipForParser("Jaguar", "Not implemented.")
+    @skipForParser('Molcas','The parser is still being developed so we skip this test')
+    @skipForParser("Molpro", "Not implemented.")
+    @skipForParser("NWChem", "Not implemented.")
+    @skipForParser("ORCA", "Not implemented.")
+    @skipForParser("QChem", "Not implemented.")
+    def testoptstatus(self):
+        """Is optstatus consistent with geovalues and reasonable?"""
+        self.assertEqual(len(self.data.optstatus), len(self.data.geovalues))
+        self.assertEqual(self.data.optstatus[0], self.data.OPT_NEW)
+        for i in range(1, len(self.data.optstatus)-1):
+            self.assertEqual(self.data.optstatus[i], self.data.OPT_UNKNOWN)
+        self.assertEqual(self.data.optstatus[-1], self.data.OPT_DONE)
+
+    @skipForParser('Molcas','The parser is still being developed so we skip this test')
+    def testmoenergies(self):
+        """Are only the final MOs parsed?"""
+        self.assertEquals(len(self.data.moenergies), 1)
+        if hasattr(self.data, "mocoeffs"):
+            self.assertEquals(len(self.data.mocoeffs), 1)
+
+    @skipForParser("ADF", "Not implemented.")
+    @skipForParser("DALTON", "Not implemented.")
+    @skipForParser("GAMESS", "Not implemented.")
+    @skipForParser("GAMESSUK", "Not implemented.")
+    @skipForParser("Jaguar", "Not implemented.")
+    @skipForParser('Molcas','The parser is still being developed so we skip this test')
+    @skipForParser("NWChem", "Not implemented.")
+    @skipForParser("ORCA", "Not implemented.")
+    def testgradsdim(self):
+        """Do the grads have the right dimensions?"""
+        self.assertEquals(self.data.grads.shape,(len(self.data.geovalues),self.data.natom,3))
+
+
+class ADFGeoOptTest(GenericGeoOptTest):
+    """Customized geometry optimization unittest"""
+
+    extracoords = 1
+    extrascfs = 1
+
+    b3lyp_energy = -140
+    b3lyp_tolerance = 1
+
+
+class DALTONGeoOptTest(GenericGeoOptTest):
+    """Customzed geometry optimziation unittest"""
+
+    # DALTON will normally print the geometry several extra times as the "final geometry"
+    # when an optimziation converges. We don't parse those coordinates, but the parser
+    # does catch the geometry printed in the final static property calculation when
+    # that is done for the final geometry (presumably always).
+    extracoords = 1
+
+    # Although DALTON generally has three criteria for convergence, it normally only
+    # requires two of them to end a geometry optimization. This is printed in the output
+    # and can probably be tweaked in the input, but we don't parsed that in cclib.
+    def testoptdone(self):
+        """Has the geometry converged and set optdone to True?"""
+        self.assertTrue(self.data.optdone)
+        convergence = numpy.abs(self.data.geovalues[-1]) <= self.data.geotargets
+        self.assertTrue(sum(convergence) >= 2)
+
+
+class MolproGeoOptTest(GenericGeoOptTest):
+    """Customized geometry optimization unittest"""
+
+    # Note that these extra coordinates and energies will be available only
+    # if the appropriate output is parsed, and Molpro often saves the initial
+    # SCF run and subsequent geometry optimization to separate files, which
+    # both need to be given to the cclib parser (as a list).
+    extracoords = 1
+    extrascfs = 2
+
+    # Here is what the manual has to say about convergence:
+    # The standard MOLPRO convergency criterion requires the maximum component of the gradient
+    # to be less then $3 \cdot 10^{-4}$ [a.u.] and the maximum energy change to be less than
+    # $1 \cdot 10^{-6}$ [H] or the maximum component of the gradient to be less then
+    # $3 \cdot 10^{-4}$ [a.u.] and the maximum component of the step to be less then
+    # $3 \cdot 10^{-4}$ [a.u.].
+    #
+    # It is also possible to use the convergency criterion of (...)
+    #
+    # Source: https://www.molpro.net/info/2012.1/doc/manual/node592.html
+    def testoptdone(self):
+        """Has the geometry converged and set optdone to True?"""
+        self.assertTrue(self.data.optdone)
+        target_e, target_g, target_s = self.data.geotargets
+        value_e, value_g, value_s = self.data.geovalues[-1]
+        converged = (value_e < target_e and value_g < target_g) or (value_g < target_g and value_s < target_s)
+        self.assertTrue(converged)
+
+
+class NWChemGeoOptTest(GenericGeoOptTest):
+    """Customized restricted single point HF unittest"""
+
+    # NWChem typically prints the coordinates in the input module, at the
+    # beginning of each geometry optimization step, and then again after
+    # the optimziation is finished, so the first and last coordinates
+    # are repeated. On the other hand, each optimization step often
+    # involves a line search which we don't parse (see parse code for details).
+    extracoords = 2
+    extrascfs = 0
+
+
+class OrcaGeoOptTest(GenericGeoOptTest):
+    """Customized geometry optimization unittest"""
+
+    extracoords = 1
+    extrascfs = 1
+
+    # Besides all the geovalues being below their tolerances, ORCA also considers
+    # an optimization finished in some extra cases. These are:
+    #   1) everything converged except the energy (within 25 x tolerance)
+    #   2) gradient is overachieved and displacement is reasonable (3 x tolerance)
+    #   3) displacement is overachieved and gradient is reasonable (3 x tolerance)
+    #   4) energy, gradients and angles are converged (displacements not considered)
+    # All these exceptions are signaleld in the output with some comments, and here
+    # we include the first three exceptions for the pruposes of the unit test.
+    def testoptdone(self):
+        """Has the geometry converged and set optdone to True?"""
+
+        self.assertTrue(self.data.optdone)
+
+        targets = self.data.geotargets
+        values = numpy.abs(self.data.geovalues[-1])
+
+        target_e = targets[0]
+        target_g = targets[1:3]
+        target_x = targets[3:]
+        value_e = values[0]
+        value_g = values[1:3]
+        value_x = values[3:]
+
+        conv_all = all(values < targets)
+        conv_e = value_e < 25*target_e and all(value_g < target_g) and all(value_x < target_x)
+        conv_g = value_e < target_e and all(value_g < target_g/3.0) and all(value_x < target_x*3.0)
+        conv_x = value_e < target_e and all(value_g < target_g*3.0) and all(value_x < target_x/3.0)
+        converged = conv_all or conv_e or conv_g or conv_x
+        self.assertTrue(converged)
+
+
+class PsiGeoOptTest(GenericGeoOptTest):
+    """Customized geometry optimization unittest"""
+
+    # Psi has a number of different convergence strategies to choose from, as described here:
+    #     http://sirius.chem.vt.edu/psi4manual/latest/optking.html
+    # and the default is to check that the max. force is converged and if the max energy change
+    # or dispalcement is converged. This is in fact what is tested below.
+    def testoptdone(self):
+        """Has the geometry converged and set optdone to True?"""
+
+        self.assertTrue(self.data.optdone)
+
+        targets = self.data.geotargets
+        values = numpy.abs(self.data.geovalues[-1])
+
+        # Since the other criteria are not used and are not printed in this case, they should
+        # be parsed as numpy.inf, for which we can check.
+        self.assertTrue(numpy.isinf(targets[2]))
+        self.assertTrue(numpy.isinf(targets[4]))
+
+        conv = values[1] < targets[1] and (values[0] < targets[0] or values[3] < targets[3])
+        self.assertTrue(conv)
+
+
+if __name__=="__main__":
+
+    import sys
+    sys.path.insert(1, os.path.join(__filedir__, ".."))
+
+    from test_data import DataSuite
+    suite = DataSuite(['GeoOpt'])
+    suite.testall()