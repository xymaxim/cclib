# This list defines which data files are used for which unittests.
# Description of columns:
#   column 1: test module
#   column 2: parser class
#   column 3: unittest class
#   column 4: subdirectory containing the data file(s)
#   column 5 and further: data files to be used in the unittest
#   everything after a hash (#) will be considered a comment

# Most SP runs contain a printout of the basis set, by default or after using
# a special keyword, and we can test both HF and DFT outputs. Gaussian is an
# exception, as it has at least two different formats for printing basis set
# information, and so we made dedicated unit test logfiles in that case.
Basis     GAMESSUK    GenericBasisTest      basicGAMESS-UK        dvb_sp.out
Basis     GAMESS      GenericBasisTest      basicGAMESS-US2012    dvb_sp.out
<<<<<<< HEAD
=======
Basis     GAMESS      GenericBasisTest      basicFirefly8.0       dvb_sp.out
>>>>>>> e101e541
Basis     Gaussian    GenericBasisTest      basicGaussian03       dvb_sp_basis.log      # This version uses the GFINPUT keyword
Basis     Gaussian    GenericBasisTest      basicGaussian09       dvb_sp_basis.log      # This version uses the GFPRINT keyword
Basis     Jaguar      GenericBasisTest      basicJaguar8.3        dvb_sp_hf.out         
Basis     Jaguar      GenericBasisTest      basicJaguar8.3        dvb_sp_ks.out
Basis     Molpro      GenericBasisTest      basicMolpro2006       dvb_sphf.out
Basis     Molpro      GenericBasisTest      basicMolpro2012       dvb_sphf.out
Basis     NWChem      GenericBasisTest      basicNWChem6.0        dvb_sp_hf.out
Basis     NWChem      GenericBasisTest      basicNWChem6.0        dvb_sp_ks.out
Basis     Psi         GenericBasisTest      basicPsi4             dvb_sp_hf.out
Basis     Psi         GenericBasisTest      basicPsi4             dvb_sp_ks.out

Basis     GAMESS      GenericBigBasisTest   basicFirefly8.0       C_bigbasis.out
Basis     GAMESS      GenericBigBasisTest   basicGAMESS-US2012    C_bigbasis.out
Basis     Gaussian    GaussianBigBasisTest  basicGaussian03       C_bigbasis.out
Basis     Gaussian    GaussianBigBasisTest  basicGaussian09       C_bigbasis.out
Basis     Jaguar      JaguarBigBasisTest    basicJaguar8.3        C_bigbasis.out
Basis     Molpro      MolproBigBasisTest    basicMolpro2006       C_bigbasis.out
Basis     Molpro      MolproBigBasisTest    basicMolpro2012       C_bigbasis.out
Basis     NWChem      GenericBigBasisTest   basicNWChem6.0        C_bigbasis.out
Basis     Psi         GenericBigBasisTest   basicPsi4             C_bigbasis.out

CC        GAMESS      GenericCCTest         basicGAMESS-US2012    water_ccd.out
CC        GAMESS      GenericCCTest         basicGAMESS-US2012    water_ccsd.out
CC        GAMESS      GenericCCTest         basicGAMESS-US2012    water_ccsd(t).out
CC        Gaussian    GenericCCTest         basicGaussian03       water_ccd.log
CC        Gaussian    GenericCCTest         basicGaussian09       water_ccd.log
CC        Gaussian    GenericCCTest         basicGaussian03       water_ccsd.log
CC        Gaussian    GenericCCTest         basicGaussian09       water_ccsd.log
CC        Gaussian    GenericCCTest         basicGaussian03       water_ccsd(t).log
CC        Gaussian    GenericCCTest         basicGaussian09       water_ccsdt.log
CC        Molpro      GenericCCTest         basicMolpro2006       h2o_ccd.out
CC        Molpro      GenericCCTest         basicMolpro2012       h2o_ccd.out
CC        Molpro      GenericCCTest         basicMolpro2006       h2o_ccsd.out
CC        Molpro      GenericCCTest         basicMolpro2012       h2o_ccsd.out
CC        Molpro      GenericCCTest         basicMolpro2006       h2o_ccsd(t).out
CC        Molpro      GenericCCTest         basicMolpro2012       h2o_ccsdt.out
CC        NWChem      GenericCCTest         basicNWChem6.0        water_ccsd(t).out
CC        Psi         GenericCCTest         basicPsi4             water_ccsd.out
CC        QChem       GenericCCTest         basicQChem4.2         water_ccd.out
CC        QChem       GenericCCTest         basicQChem4.2         water_ccsd.out
CC        QChem       GenericCCTest         basicQChem4.2         water_ccsd(t).out

CI        GAMESS      GenericCISTest        basicGAMESS-US2012    water_cis_saps.out
CI        Gaussian    GaussianCISTest       basicGaussian03       water_cis.log
CI        Gaussian    GaussianCISTest       basicGaussian09       water_cis.log
CI        Jaguar      GenericCISTest        basicJaguar7.0        water_cis.out
CI        Jaguar      GenericCISTest        basicJaguar8.3        water_cis.out
CI        QChem       QChemCISTest          basicQChem4.2         water_cis.out

Core      ADF         ADFCoreTest           basicADF2007.01       MoOCl4-sp.adfout
Core      ADF         ADFCoreTest           basicADF2013.01       MoOCl4-sp.adfout
Core      GAMESSUK    GenericCoreTest       basicGAMESS-UK        MoOCl4-sp.out
Core      GAMESS      GenericCoreTest       basicGAMESS-US2012    MoOCl4-sp.out
Core      Gaussian    GenericCoreTest       basicGaussian03       Mo4OCl4-sp.log
Core      Gaussian    GenericCoreTest       basicGaussian09       Mo4OCl4-sp.log
Core      Jaguar      JaguarCoreTest        basicJaguar8.3        MoOCl4-sp.out

GeoOpt    ADF         ADFGeoOptTest         basicADF2007.01       dvb_gopt_b.adfout
GeoOpt    ADF         ADFGeoOptTest         basicADF2013.01       dvb_gopt_b.adfout
GeoOpt    GAMESSUK    GenericGeoOptTest     basicGAMESS-UK        dvb_gopt_d.out
GeoOpt    GAMESS      GenericGeoOptTest     basicFirefly8.0       dvb_gopt_a.out
GeoOpt    GAMESS      GenericGeoOptTest     basicGAMESS-US2012    dvb_gopt_a.out
GeoOpt    Gaussian    GaussianGeoOptTest    basicGaussian03       dvb_gopt.out
GeoOpt    Gaussian    GaussianGeoOptTest    basicGaussian09       dvb_gopt.out
GeoOpt    Jaguar      JaguarGeoOptTest      basicJaguar7.0        dvb_gopt_b.out
GeoOpt    Jaguar      JaguarGeoOptTest      basicJaguar8.3        dvb_gopt_hf.out
GeoOpt    Jaguar      JaguarGeoOptTest      basicJaguar8.3        dvb_gopt_ks.out
GeoOpt    Molpro      MolproGeoOptTest      basicMolpro2006       dvb_gopt.out          dvb_gopt.log
GeoOpt    Molpro      MolproGeoOptTest      basicMolpro2012       dvb_gopt.out          dvb_gopt.log
GeoOpt    NWChem      NWChemGeoOptTest      basicNWChem6.0        dvb_gopt_hf.out
GeoOpt    NWChem      NWChemGeoOptTest      basicNWChem6.0        dvb_gopt_ks.out
GeoOpt    ORCA        OrcaGeoOptTest        basicORCA2.9          dvb_gopt.out
GeoOpt    ORCA        OrcaGeoOptTest        basicORCA3.0          dvb_gopt.out
GeoOpt    Psi         GenericGeoOptTest     basicPsi4             dvb_gopt_hf.out
GeoOpt    QChem       GenericGeoOptTest     basicQChem4.2         dvb_gopt.out

MP        GAMESSUK    GenericMP2Test        basicGAMESS-UK        water_mp2.out
MP        GAMESSUK    GenericMP3Test        basicGAMESS-UK        water_mp3.out
MP        GAMESS      GenericMP2Test        basicGAMESS-US2012    water_mp2.out
MP        Gaussian    GaussianMP2Test       basicGaussian03       water_mp2.log
MP        Gaussian    GaussianMP2Test       basicGaussian09       water_mp2.log
MP        Gaussian    GaussianMP3Test       basicGaussian03       water_mp3.log
MP        Gaussian    GaussianMP3Test       basicGaussian09       water_mp3.log
MP        Gaussian    GaussianMP4SDQTest    basicGaussian03       water_mp4sdq.log
MP        Gaussian    GaussianMP4SDQTest    basicGaussian09       water_mp4sdq.log
MP        Gaussian    GaussianMP4SDTQTest   basicGaussian03       water_mp4.log
MP        Gaussian    GaussianMP4SDTQTest   basicGaussian09       water_mp4.log
MP        Gaussian    GenericMP5Test        basicGaussian03       water_mp5.log
MP        Gaussian    GenericMP5Test        basicGaussian09       water_mp5.log
MP        Jaguar      GenericMP2Test        basicJaguar7.0        water_lmp2.out
MP        Jaguar      GenericMP2Test        basicJaguar8.3        water_lmp2.out
MP        GAMESS      GenericMP2Test        basicFirefly8.0       water_mp2.out
MP        Molpro      GenericMP2Test        basicMolpro2006       h2o_mp2.out
MP        Molpro      GenericMP2Test        basicMolpro2012       h2o_mp2.out
MP        Molpro      GenericMP3Test        basicMolpro2006       h2o_mp3.out
MP        Molpro      GenericMP3Test        basicMolpro2012       h2o_mp3.out
MP        Molpro      GenericMP4SDTQTest    basicMolpro2006       h2o_mp4.out
MP        Molpro      GenericMP4SDTQTest    basicMolpro2012       h2o_mp4.out
MP        NWChem      GenericMP2Test        basicNWChem6.0        water_mp2.out
MP        Psi         GenericMP2Test        basicPsi4             water_mp2.out
MP        QChem       GenericMP2Test        basicQChem4.2         water_mp2.out
MP        QChem       GenericMP3Test        basicQChem4.2         water_mp3.out
MP        QChem       QChemMP4SDQTest       basicQChem4.2         water_mp4sdq.out
MP        QChem       QChemMP4SDTQTest      basicQChem4.2         water_mp4.out

Scan      Gaussian     GaussianScanTest     basicGaussian09       dvb_scan.log
Scan      ORCA         OrcaScanTest         basicORCA2.9          dvb_scan.out
Scan      Jaguar       JaguarScanTest       basicJaguar8.3        dvb_scan.out

SP        ADF         ADFSPTest             basicADF2007.01       dvb_sp_b.adfout
SP        ADF         ADFSPTest             basicADF2013.01       dvb_sp_b.adfout
SP        GAMESSUK    GenericSPTest         basicGAMESS-UK        dvb_sp_b.out
<<<<<<< HEAD
SP        GAMESS      GenericSPTest         basicGAMESS-US2012    dvb_sp.out
=======
>>>>>>> e101e541
SP        GAMESS      GenericSPTest         basicFirefly8.0       dvb_sp.out
SP        GAMESS      GenericSPTest         basicGAMESS-US2012    dvb_sp.out
SP        Gaussian    GaussianSPTest        basicGaussian03       dvb_sp.out
SP        Gaussian    GaussianSPTest        basicGaussian09       dvb_sp.out
SP        Jaguar      Jaguar7SPTest         basicJaguar7.0        dvb_sp.out
SP        Jaguar      JaguarSPTest          basicJaguar8.3        dvb_sp_hf.out
SP        Jaguar      JaguarSPTest          basicJaguar8.3        dvb_sp_ks.out
SP        Molpro      MolproSPTest2006      basicMolpro2006       dvb_sphf.out
SP        Molpro      MolproSPTest          basicMolpro2012       dvb_sphf.out
SP        NWChem      GenericSPTest         basicNWChem6.0        dvb_sp_hf.out
SP        NWChem      GenericSPTest         basicNWChem6.0        dvb_sp_ks.out
SP        ORCA        OrcaSPTest            basicORCA2.9          dvb_sp.out
SP        ORCA        OrcaSPTest            basicORCA3.0          dvb_sp.out
SP        Psi         Psi3SPTest            basicPsi3             dvb_sp_hf.out
SP        Psi         PsiSPTest             basicPsi4             dvb_sp_hf.out
SP        Psi         PsiSPTest             basicPsi4             dvb_sp_ks.out
SP        QChem       QChemSPTest           basicQChem4.2         dvb_sp.out
                                            
SPun      ADF         ADFSPunTest           basicADF2007.01       dvb_un_sp.adfout
SPun      ADF         ADFSPunTest           basicADF2013.01       dvb_un_sp.adfout
SPun      GAMESSUK    GamessUKSPunTest      basicGAMESS-UK        dvb_un_sp_b.out
SPun      GAMESS      GenericSPunTest       basicGAMESS-US2012    dvb_un_sp.out
SPun      GAMESS      GenericSPunTest       basicFirefly8.0       dvb_un_sp.out
SPun      Gaussian    GaussianSPunTest      basicGaussian03       dvb_un_sp_b.log
SPun      Gaussian    GaussianSPunTest      basicGaussian09       dvb_un_sp_b.log
SPun      Jaguar      JaguarSPunTest        basicJaguar7.0        dvb_un_sp.out
SPun      Jaguar      JaguarSPunTest        basicJaguar8.3        dvb_un_sp_hf.out
SPun      Jaguar      JaguarSPunTest        basicJaguar8.3        dvb_un_sp_ks.out
SPun      Molpro      MolproSPunTest        basicMolpro2006       dvb_sphf_un.out
SPun      Molpro      MolproSPunTest        basicMolpro2012       dvb_sphf_un.out
SPun      NWChem      GenericSPunTest       basicNWChem6.0        dvb_un_sp_ks.out
SPun      ORCA        OrcaSPunTest          basicORCA2.9          dvb_sp_un.out
SPun      ORCA        OrcaSPunTest          basicORCA3.0          dvb_sp_un.out
SPun      QChem       QChemSPunTest         basicQChem4.2         dvb_sp_un.out

TD        ADF         ADFTDDFTTest          basicADF2007.01       dvb_td.adfout
TD        ADF         ADFTDDFTTest          basicADF2013.01       dvb_td.adfout
TD        GAMESS      GenericTDTest         basicFirefly8.0       dvb_td.out
TD        GAMESS      GenericTDTest         basicFirefly8.0       dvb_td_trplet.out
TD        GAMESS      GAMESSUSTDDFTTest     basicGAMESS-US2012    dvb_td.out
TD        GAMESS      GAMESSUSTDDFTtrpTest  basicGAMESS-US2012    dvb_td_trplet.out
TD        Gaussian    GaussianTDDFTTest     basicGaussian03       dvb_td.out
TD        Gaussian    GaussianTDDFTTest     basicGaussian09       dvb_td.out
TD        Jaguar      GenericTDTest         basicJaguar8.3        dvb_td.out
TD        ORCA        OrcaTDDFTTest         basicORCA2.9          dvb_td.out
TD        ORCA        OrcaTDDFTTest         basicORCA3.0          dvb_td.out
TD        QChem       OrcaTDDFTTest         basicQChem4.2         dvb_td.out

TDun      Gaussian    GenericTDunTest       basicGaussian03       CO_TD_delta.log
TDun      Gaussian    GenericTDunTest       basicGaussian09       CO_TD_delta.log

vib       ADF         GenericIRTest         basicADF2007.01       dvb_ir.adfout
vib       ADF         GenericIRTest         basicADF2013.01       dvb_ir.adfout
vib       GAMESSUK    GenericIRTest         basicGAMESS-UK        dvb_ir.out
vib       GAMESS      FireflyIRTest         basicFirefly8.0       dvb_ir.out
vib       GAMESS      GenericIRTest         basicGAMESS-US2012    dvb_ir.out
vib       Gaussian    GaussianIRTest        basicGaussian03       dvb_ir.out
vib       Gaussian    GaussianIRTest        basicGaussian09       dvb_ir.out
vib       Jaguar      JaguarIRTest          basicJaguar7.0        dvb_ir.out
vib       Jaguar      JaguarIRTest          basicJaguar8.3        dvb_ir.out
vib       Molpro      GenericIRTest         basicMolpro2006       dvb_ir.out            dvb_ir.log
vib       Molpro      GenericIRTest         basicMolpro2012       dvb_ir.out            dvb_ir.log
vib       ORCA        OrcaIRTest            basicORCA2.9          dvb_ir.out
vib       ORCA        OrcaIRTest            basicORCA3.0          dvb_ir.out
vib       QChem       QChemIRTest           basicQChem4.2         dvb_ir.out

vib       GAMESS      GenericIRimgTest      basicGAMESS-US2012    nh3_ts_ir.out

vib       GAMESSUK    GenericRamanTest      basicGAMESS-UK        dvb_raman.out
vib       GAMESS      GenericRamanTest      basicFirefly8.0       dvb_raman.out
vib       Gaussian    GaussianRamanTest     basicGaussian03       dvb_raman.out
vib       Gaussian    GaussianRamanTest     basicGaussian09       dvb_raman.out
vib       ORCA        GenericRamanTest      basicORCA2.9          dvb_raman.out
vib       ORCA        GenericRamanTest      basicORCA3.0          dvb_raman.out
vib       QChem       QChemRamanTest        basicQChem4.2         dvb_raman.out<|MERGE_RESOLUTION|>--- conflicted
+++ resolved
@@ -13,10 +13,7 @@
 # information, and so we made dedicated unit test logfiles in that case.
 Basis     GAMESSUK    GenericBasisTest      basicGAMESS-UK        dvb_sp.out
 Basis     GAMESS      GenericBasisTest      basicGAMESS-US2012    dvb_sp.out
-<<<<<<< HEAD
-=======
 Basis     GAMESS      GenericBasisTest      basicFirefly8.0       dvb_sp.out
->>>>>>> e101e541
 Basis     Gaussian    GenericBasisTest      basicGaussian03       dvb_sp_basis.log      # This version uses the GFINPUT keyword
 Basis     Gaussian    GenericBasisTest      basicGaussian09       dvb_sp_basis.log      # This version uses the GFPRINT keyword
 Basis     Jaguar      GenericBasisTest      basicJaguar8.3        dvb_sp_hf.out         
@@ -129,10 +126,6 @@
 SP        ADF         ADFSPTest             basicADF2007.01       dvb_sp_b.adfout
 SP        ADF         ADFSPTest             basicADF2013.01       dvb_sp_b.adfout
 SP        GAMESSUK    GenericSPTest         basicGAMESS-UK        dvb_sp_b.out
-<<<<<<< HEAD
-SP        GAMESS      GenericSPTest         basicGAMESS-US2012    dvb_sp.out
-=======
->>>>>>> e101e541
 SP        GAMESS      GenericSPTest         basicFirefly8.0       dvb_sp.out
 SP        GAMESS      GenericSPTest         basicGAMESS-US2012    dvb_sp.out
 SP        Gaussian    GaussianSPTest        basicGaussian03       dvb_sp.out
