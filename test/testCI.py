# This file is part of cclib (http://cclib.sf.net), a library for parsing
# and interpreting the results of computational chemistry packages.
#
# Copyright (C) 2007-2014, the cclib development team
#
# The library is free software, distributed under the terms of
# the GNU Lesser General Public version 2.1 or later. You should have
# received a copy of the license along with cclib. You can also access
# the full license online at http://www.gnu.org/copyleft/lgpl.html.

import numpy

import bettertest


class GenericCISTest(bettertest.TestCase):
    """Generic CIS(RHF)/STO-3G water unittest"""

    nstates = 5

    # First four singlet/triplet state excitation energies [cm-1].
    # Based on output in GAMESS test.
    etenergies0 = numpy.array([98614.56, 114906.59, 127948.12, 146480.64])
    etenergies1 = numpy.array([82085.34,  98999.11, 104077.89, 113978.37])

    # First four singlet/triplet state excitation orbitals and coefficients.
    # Tuples: (from MO, to MO, coefficient) - don't need spin indices.
    # Based on output in GAMESS test (using the "dets" algorithm).
    # Note that only coefficients larger than 0.1 are included here, as
    #   the Gaussian test does not contain smaller ones.
    # The simple example of water should yield the same first 4 states in all programs.
    # Note that the GAMESS test "water_cis_dets" calculates also triplet states,
    #  but the resulting transition dipoles and oscillator strengths are not correct
    #  and this file is not tested here (although it probably should be).
    etsecs0 = [ [(4, 5, -1.0)],
                [(4, 6, -1.0)],
                [(3, 5,  0.96689)],
                [(2, 5,  0.4407), (3, 6, 0.89770)] ]
    etsecs1 = [ [(4, 5,  1.0)],
                [(2, 6, -0.231), (3, 5, -0.9676)],
                [(4, 6,  1.0)],
                [(2, 5, -0.536), (3, 6, -0.843)] ]
                
    def testetenergiesvalues(self):
        """ Are etenergies within 50cm-1 of the correct values?"""
        indices0 = [i for i in range(self.nstates) if self.data.etsyms[i][0] == "S"]
        indices1 = [i for i in range(self.nstates) if self.data.etsyms[i][0] == "T"]
        singlets = [self.data.etenergies[i] for i in indices0]
        triplets = [self.data.etenergies[i] for i in indices1]
        # All programs do singlets.
        singletdiff = singlets[:4] - self.etenergies0
        self.failUnless(numpy.alltrue(singletdiff < 50))
        # Not all programs do triplets (i.e. Jaguar).
        if len(triplets) >= 4:
            tripletdiff = triplets[:4] - self.etenergies1
            self.failUnless(numpy.alltrue(tripletdiff < 50))

    def testsecs(self):
        """Is the sum of etsecs close to 1?"""
        etsec = self.data.etsecs[2] # Pick one with several contributors
        sumofsec = sum([z*z for (x, y, z) in etsec])
        self.assertInside(sumofsec, 1.0, 0.02)

    def testetsecsvalues(self):
        """ Are etsecs correct and coefficients within 0.0005 of the correct values?"""
        indices0 = [i for i in range(self.nstates) if self.data.etsyms[i][0] == "S"]
        indices1 = [i for i in range(self.nstates) if self.data.etsyms[i][0] == "T"]
        singlets = [self.data.etsecs[i] for i in indices0]
        triplets = [self.data.etsecs[i] for i in indices1]
        # All programs do singlets.
        for i in range(4):
            for exc in self.etsecs0[i]:
                found = False
                for s in singlets[i]:
                    if s[0][0] == exc[0] and s[1][0] == exc[1]:
                        found = True
                        self.assertInside(abs(s[2]), abs(exc[2]), 0.0005)
                if not found:
                    self.fail("Excitation %i->%s not found (singlet state %i)" %(exc[0], exc[1], i))
        # Not all programs do triplets (i.e. Jaguar).
        if len(triplets) >= 4:
            for i in range(4):
                for exc in self.etsecs1[i]:
                    found = False
                    for s in triplets[i]:
                        if s[0][0] == exc[0] and s[1][0] == exc[1]:
                            found = True
                            self.assertInside(abs(s[2]), abs(exc[2]), 0.0005)
                    if not found:
                        self.fail("Excitation %i->%s not found (triplet state %i)" %(exc[0], exc[1], i))

<<<<<<< HEAD
    def testnocoeffs(self):
        """(MP2) Are Natural Orbital coefficients the right size?"""
        self.assertEquals(self.data.nocoeffs.shape, (self.data.nmo, self.data.nbasis))

=======
>>>>>>> 17dde32f

class GaussianCISTest(GenericCISTest):
    """Customized CIS(RHF)/STO-3G water unittest"""
    nstates = 10

<<<<<<< HEAD
=======
    def testnocoeffs(self):
        """(MP2) Are Natural Orbital coefficients the right size?"""
        self.assertEquals(self.data.nocoeffs.shape, (self.data.nmo, self.data.nbasis))

>>>>>>> 17dde32f

if __name__=="__main__":

    from testall import testall
    testall(modules=["CI"])<|MERGE_RESOLUTION|>--- conflicted
+++ resolved
@@ -89,25 +89,15 @@
                     if not found:
                         self.fail("Excitation %i->%s not found (triplet state %i)" %(exc[0], exc[1], i))
 
-<<<<<<< HEAD
-    def testnocoeffs(self):
-        """(MP2) Are Natural Orbital coefficients the right size?"""
-        self.assertEquals(self.data.nocoeffs.shape, (self.data.nmo, self.data.nbasis))
-
-=======
->>>>>>> 17dde32f
 
 class GaussianCISTest(GenericCISTest):
     """Customized CIS(RHF)/STO-3G water unittest"""
     nstates = 10
 
-<<<<<<< HEAD
-=======
     def testnocoeffs(self):
         """(MP2) Are Natural Orbital coefficients the right size?"""
         self.assertEquals(self.data.nocoeffs.shape, (self.data.nmo, self.data.nbasis))
 
->>>>>>> 17dde32f
 
 if __name__=="__main__":
 
